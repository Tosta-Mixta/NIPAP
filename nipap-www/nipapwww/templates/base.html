--- conflicted
+++ resolved
@@ -20,71 +20,6 @@
 				popped = ('state' in window.history && window.history.state !== null);
 				initialURL = location.href;
 
-<<<<<<< HEAD
-                $(".tooltip").tipTip({delay: 100});
-                $(document).ajaxError(ajaxErrorHandler);
-                {% if session.user is defined %}
-                $('#add_vrf_filter_btn').click(
-                    function(evt) {
-                        showVRFSelectorMenu(clickFilterVRFSelector, $('#add_vrf_filter_btn'));
-                        evt.preventDefault();
-                    }
-                );
-                $.getJSON('/xhr/get_current_vrfs', receiveCurrentVRFs);
-                {% endif %}
-            });
-        </script>
-        {% block head %}
-        {% endblock %}
-    </head>
-    <body>
-        <div class="top_menu">
-            <div class="menu_entry">
-                <div style="font-size: 10pt; color: #CCCCCC; line-height: 37px; font-weight: bold; float: left;">
-                VRF
-                </div>
-                <div id="vrf_filter_container" style="float: left;">
-                    <div class="vrf_filter_heading" id="first_vrf_filter_entry" data-vrf=""></div>
-                    <div class="vrf_filter_heading" id="second_vrf_filter_entry" data-vrf=""></div>
-                    <div class="vrf_filter_heading" id="extra_vrf_filter_entry" style="display: none;"></div>
-                </div>
-                <a href="#" class="add_btn" id="add_vrf_filter_btn">+</a>
-            </div>
-            <div class="menu_entry" style="position: absolute; left: 43%; padding-top: 0px;">
-                <ol style="display: block; list-style: none outside none; margin: 0; padding: 0;">
-                    <li style="display: inline-block; padding: 0; margin: 0;">
-                        <a href="{{ h.url(controller = 'vrf', action = 'list') }}" class="menu_link {% if page == 'vrfs' -%}menu_link_active{%- endif -%}">VRFs</a>
-                    </li>
-                    <li style="display: inline-block; padding: 0; margin: 0;">
-                        <a href="{{ h.url(controller = 'prefix', action = 'list') }}" class="menu_link {% if page == 'prefixes' -%}menu_link_active{%- endif -%}">prefixes</a>
-                    </li>
-                    <li style="display: inline-block;">
-                        <a href="{{ h.url(controller = 'pool', action = 'list') }}" class="menu_link {% if page == 'pools' -%}menu_link_active{%- endif -%}">pools</a>
-                    </li>
-                </ol>
-            </div>
-            <div class="menu_entry" style="position: absolute; right: 30px; padding-top: 0px;">
-                <ol style="display: block; list-style: none outside none; margin: 0; padding: 0;">
-                    <li style="display: inline-block; padding: 0; margin: 0;">
-                        <a href="{{ url(controller='auth', action='logout') }}" class="menu_link">Log out</a>
-                    </li>
-                </ol>
-            </div>
-        </div>
-        {% block menu %}
-        {% endblock %}
-        {% block raw_content %}
-        {% endblock %}
-        <div class="content_outer">
-            <div class="content_inner">
-                {% block content %}
-                {% endblock %}
-            </div>
-            <div style="height: 500px;"> &nbsp; </div>
-        </div>
-        <div class="version"><a href="{{ h.url(controller = 'version') }}">v{{ c.www_version }}</a></div>
-    </body>
-=======
 				$(".tooltip").tipTip({delay: 100});
 				$(document).ajaxError(ajaxErrorHandler);
 				{% if session.user is defined %}
@@ -108,9 +43,9 @@
 					VRF
 				</div>
 				<div id="vrf_filter_container" style="float: left;">
-					<div class="vrf_filter_entry" id="first_vrf_filter_entry" data-vrf=""></div>
-					<div class="vrf_filter_entry" id="second_vrf_filter_entry" data-vrf=""></div>
-					<div class="vrf_filter_entry" id="extra_vrf_filter_entry"></div>
+					<div class="vrf_filter_heading" id="first_vrf_filter_entry" data-vrf=""></div>
+					<div class="vrf_filter_heading" id="second_vrf_filter_entry" data-vrf=""></div>
+					<div class="vrf_filter_heading" id="extra_vrf_filter_entry" style="display: none;"></div>
 				</div>
 				<a href="#" class="add_btn" id="add_vrf_filter_btn">+</a>
 			</div>
@@ -148,5 +83,4 @@
 		</div>
 		<div class="version"><a href="{{ h.url(controller = 'version') }}">v{{ c.www_version }}</a></div>
 	</body>
->>>>>>> 276da793
 </html>