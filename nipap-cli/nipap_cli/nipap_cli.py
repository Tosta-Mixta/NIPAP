--- conflicted
+++ resolved
@@ -388,11 +388,8 @@
     p.alarm_priority = opts.get('alarm_priority')
     p.comment = opts.get('comment')
     p.monitor = _str_to_bool(opts.get('monitor'))
-<<<<<<< HEAD
     p.vlan = opts.get('vlan')
-=======
     p.tags = list(csv.reader([opts.get('tags', '')], escapechar='\\'))[0]
->>>>>>> 219780ed
 
     if 'vrf_rt' in opts:
         if opts['vrf_rt'] != 'none':
