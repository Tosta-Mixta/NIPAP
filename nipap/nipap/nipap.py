# vim: et ts=4 :

""" NIPAP API
    ===============

    This module contains the Nipap class which provides most of the logic in NIPAP
    apart from that contained within the PostgreSQL database.

    NIPAP contains three types of objects: vrfs, prefixes and pools.


    VRF
    ------
    A schema can be thought of as a namespace for IP addresses, they make it
    possible to keep track of addresses that are used simultaneously in multiple
    parallell routing tables / VRFs. A typical example would be customer VPNs,
    where multiple customers are using the same RFC1918 addresses.  By far, most
    operations will be carried out in the 'global' schema which contains addresses
    used on the Internet. Most API functions require a schema to be passed as
    the first argument.

    Schema attributes
    ^^^^^^^^^^^^^^^^^
    * :attr:`id` - ID number of the schema.
    * :attr:`name` - A short name, such as 'global'.
    * :attr:`description` - A longer description of what the schema is used for.
    * :attr:`vrf` - The VRF where the addresses in the schema is used.

    Schema functions
    ^^^^^^^^^^^^^^^^
    * :func:`~Nipap.list_schema` - Return a list of schemas.
    * :func:`~Nipap.add_schema` - Create a new schema.
    * :func:`~Nipap.edit_schema` - Edit a schema.
    * :func:`~Nipap.remove_schema` - Remove a schema.
    * :func:`~Nipap.search_schema` - Search schemas from a specifically formatted dict.
    * :func:`~Nipap.smart_search_schema` - Search schemas from arbitarly formatted string.


    Prefix
    ------
    A prefix object defines an address prefix. Prefixes can be one of three
    different types; reservation, assignment or host.
    Reservation; a prefix which is reserved for future use.
    Assignment; addresses assigned to a specific purpose.
    Host; prefix of max length within an assigment, assigned to an end host.

    Prefix attributes
    ^^^^^^^^^^^^^^^^^
    * :attr:`id` - ID number of the prefix.
    * :attr:`prefix` - The IP prefix itself.
    * :attr:`display_prefix` - A more user-friendly version of the prefix.
    * :attr:`family` - Address family (integer 4 or 6). Set by NIPAP.
    * :attr:`schema` - ID number of the schema the prefix belongs to.
    * :attr:`description` - A short description of the prefix.
    * :attr:`comment` - A longer text describing the prefix and its use.
    * :attr:`node` - FQDN of node the prefix is assigned to, if type is host.
    * :attr:`pool` - ID of pool, if the prefix belongs to a pool.
    * :attr:`type` - Prefix type, string 'reservation', 'assignment' or 'host'.
    * :attr:`indent` - Depth in prefix tree. Set by NIPAP.
    * :attr:`country` - Country where the prefix resides (two-letter country code).
    * :attr:`order_id` - Order identifier.
    * :attr:`vrf` - VRF in which the prefix resides.
    * :attr:`external_key` - A field for use by external systems which needs to
        store references to its own dataset.
    * :attr:`authoritative_source` - String identifying which system last
        modified the prefix.
    * :attr:`alarm_priority` - String 'low', 'medium' or 'high'. Used by netwatch.
    * :attr:`monitor` - A boolean specifying whether the prefix should be
        monitored or not.
    * :attr:`display` - Only set by the :func:`~Nipap.search_prefix` and
        :func:`~Nipap.smart_search_prefix` functions, see their documentation for
        explanation.

    Prefix functions
    ^^^^^^^^^^^^^^^^
    * :func:`~Nipap.list_prefix` - Return a list of prefixes.
    * :func:`~Nipap.add_prefix` - Add a prefix. The prefix itself can be selected by Nipap.
    * :func:`~Nipap.edit_prefix` - Edit a prefix.
    * :func:`~Nipap.remove_prefix` - Remove a prefix.
    * :func:`~Nipap.search_prefix` - Search prefixes from a specifically formatted dict.
    * :func:`~Nipap.smart_search_prefix` - Search prefixes from arbitarly formatted string.


    Pool
    ----
    Reserved prefixes can be gathered in a pool which then can be used when
    adding prefixes. The `add_prefix` can for example be asked to return a
    prefix from the pool CORE-LOOPBACKS. Then all the prefix member of this pool
    will be examined for a suitable prefix with the default length specified in
    the pool if nothing else is given.

    Pool attributes
    ^^^^^^^^^^^^^^^
    * :attr:`id` - ID number of the pool.
    * :attr:`name` - A short name.
    * :attr:`description` - A longer description of the pool.
    * :attr:`schema` - ID number of the schema is it associated with.
    * :attr:`default_type` - Default prefix type (see prefix types above.
    * :attr:`ipv4_default_prefix_length` - Default prefix length of IPv4 prefixes.
    * :attr:`ipv6_default_prefix_length` - Default prefix length of IPv6 prefixes.

    Pool functions
    ^^^^^^^^^^^^^^
    * :func:`~Nipap.list_pool` - Return a list of pools.
    * :func:`~Nipap.add_pool` - Add a pool.
    * :func:`~Nipap.edit_pool` - Edit a pool.
    * :func:`~Nipap.remove_pool` - Remove a pool.


    The 'spec'
    ----------
    Central to the use of the NIPAP API is the spec -- the specifier. It is used
    by many functions to in a more dynamic way specify what element(s) you want
    to select. Mainly it came to be due to the use of two attributes which can
    be thought of as primary keys for an object, such as a pool's :attr:`id` and
    :attr:`name` attribute. They are however implemented so that you can use
    more or less any attribute in the spec, to be able to for example get all
    prefixes of family 6 with type reservation.

    The spec is a dict formatted as::

        schema_spec = {
            'id': 512
        }

    But can also be elaborated somehwat for certain objects, as::

        prefix_spec = {
            'family': 6,
            'type': 'reservation'
        }

    If multiple keys are given, they will be ANDed together.

    Authorization & accounting
    --------------------------
    With each query an object extending the BaseAuth class should be passed.
    This object is used in the Nipap class to perform authorization (not yet
    implemented) and accounting. Authentication should be performed at an
    earlier stage and is NOT done in the Nipap class.

    Each command which alters data stored in NIPAP is logged. There are
    currently no API functions for extracting this data, but this will change
    in the future.

    Classes
    -------
"""
import logging
import psycopg2
import psycopg2.extras
import shlex
import socket
import re
import IPy


_operation_map = {
    'and': 'AND',
    'or': 'OR',
    'equals': '=',
    'not_equals': '!=',
    'like': 'LIKE',
    'regex_match': '~*',
    'regex_not_match': '!~*',
    'contains': '>>',
    'contains_equals': '>>=',
    'contained_within': '<<',
    'contained_within_equals': '<<='
    }
""" Maps operators in a prefix query to SQL operators.
"""



class Inet(object):
    """ This works around a bug in psycopg2 version somewhere before 2.4.  The
        __init__ function in the original class is broken and so this is merely
        a copy with the bug fixed.

        Wrap a string to allow for correct SQL-quoting of inet values.

        Note that this adapter does NOT check the passed value to make sure it
        really is an inet-compatible address but DOES call adapt() on it to make
        sure it is impossible to execute an SQL-injection by passing an evil
        value to the initializer.
    """
    def __init__(self, addr):
        self.addr = addr

    def prepare(self, conn):
        self._conn = conn

    def getquoted(self):
        obj = adapt(self.addr)
        if hasattr(obj, 'prepare'):
            obj.prepare(self._conn)
        return obj.getquoted()+"::inet"

    def __str__(self):
        return str(self.addr)



class Nipap:
    """ Main NIPAP class.

        The main NIPAP class containing all API methods. When creating an
        instance, a database connection object is created which is used during
        the instance's lifetime.
    """

    _logger = None
    _con_pg = None
    _curs_pg =  None

    def __init__(self):
        """ Constructor.

            Creates database connections n' stuff, yo.
        """

        self._logger = logging.getLogger(self.__class__.__name__)
        self._logger.debug("Initialising NIPAP")

        from nipapconfig import NipapConfig
        self._cfg = NipapConfig()

        self._connect_db()


    #
    # Miscellaneous help functions
    #

    def _register_inet(self, oid=None, conn_or_curs=None):
        """Create the INET type and an Inet adapter."""
        from psycopg2 import extensions as _ext
        if not oid: oid = 869
        _ext.INET = _ext.new_type((oid, ), "INET",
                lambda data, cursor: data and Inet(data) or None)
        _ext.register_type(_ext.INET, self._con_pg)
        return _ext.INET



    def _is_ipv4(self, ip):
        """ Return true if given arg is a valid IPv4 address
        """

        try:
            socket.inet_aton(ip)
        except:
            return False
        return True



    def _is_ipv6(self, ip):
        """ Return true if given arg is a valid IPv6 address
        """

        try:
            socket.inet_pton(socket.AF_INET6, ip)
        except:
            return False
        return True



    def _get_afi(self, ip):
        """ Return address-family (4 or 6) for IP or None if invalid address
        """

        parts = unicode(ip).split("/")
        if len(parts) == 1:
            # just an address
            if self._is_ipv4(ip):
                return 4
            elif self._is_ipv6(ip):
                return 6
            else:
                return None
        elif len(parts) == 2:
            # a prefix!
            try:
                pl = int(parts[1])
            except:
                # if casting parts[1] to int failes, this is not a prefix..
                return None

            if self._is_ipv4(parts[0]):
                if pl >= 0 and pl <= 32:
                    # prefix mask must be between 0 and 32
                    return 4
                # otherwise error
                return None
            elif self._is_ipv6(parts[0]):
                if pl >= 0 and pl <= 128:
                    # prefix mask must be between 0 and 128
                    return 6
                # otherwise error
                return None
            else:
                return None
        else:
            # more than two parts.. this is neither an address or a prefix
            return None



    #
    # SQL related functions
    #

    def _connect_db(self):
        """ Open database connection
        """

        # Get database configuration
        db_args = {}
        db_args['host'] = self._cfg.get('nipapd', 'db_host')
        db_args['database'] = self._cfg.get('nipapd', 'db_name')
        db_args['user'] = self._cfg.get('nipapd', 'db_user')
        db_args['password'] = self._cfg.get('nipapd', 'db_pass')
        db_args['sslmode'] = self._cfg.get('nipapd', 'db_sslmode')
        # delete keys that are None, for example if we want to connect over a
        # UNIX socket, the 'host' argument should not be passed into the DSN
        if db_args['host'] is not None and db_args['host'] == '':
            db_args['host'] = None
        for key in db_args.copy():
            if db_args[key] is None:
                del(db_args[key])

        # Create database connection
        try:
            self._con_pg = psycopg2.connect(**db_args)
            self._con_pg.set_isolation_level(psycopg2.extensions.ISOLATION_LEVEL_AUTOCOMMIT)
            self._curs_pg = self._con_pg.cursor(cursor_factory=psycopg2.extras.DictCursor)
            self._register_inet()
        except psycopg2.Error, e:
            self._logger.error("pgsql: %s" % e)
            raise NipapError("Backend unable to connect to database")
        except psycopg2.Warning, w:
            self._logger.warning('pgsql: %s' % w)



    def _execute(self, sql, opt=None, callno = 0):
        """ Execute query, catch and log errors.
        """

        self._logger.debug("SQL: " + sql + "  params: " + str(opt))
        try:
            self._curs_pg.execute(sql, opt)
        except psycopg2.InternalError, e:
            self._con_pg.rollback()

            # FIXME: move logging
            estr = "Internal database error: %s" % e
            self._logger.error(estr)

            # NOTE: psycopg2 is unable to differentiate between exceptions
            # thrown by stored procedures and certain other database internal
            # exceptions, thus we do not know if the exception in question is
            # raised from our stored procedure or from some other error. In
            # addition, postgresql is unable to pass any error code for the
            # exception and so the only thing which we can look at is the actual
            # text string.
            #
            # Exceptions raised by our stored procedures will all start with an
            # error code followed by a colon, which separates the error code
            # from the text string that follows next. If the error text does not
            # follow this format it is likely not one of "our" exceptions and so
            # we throw (and log) a more general exception.

            # determine if it's "one of our" exceptions or something else
            if len(str(e).split(":")) < 2:
                raise NipapError(e)
            code = str(e).split(":", 1)[0]
            try:
                int(code)
            except:
                raise NipapError(e)

            text = str(e).split(":", 1)[1]

            if code == '1200':
                raise NipapValueError(text)

            raise NipapError(str(e))

        except psycopg2.IntegrityError, e:
            self._con_pg.rollback()

            # this is a duplicate key error
            if e.pgcode == "23505":
                m = re.match(r'.*"([^"]+)"', e.pgerror)
                if m is None:
                    raise NipapDuplicateError("Objects primary keys already exist")
                cursor = self._con_pg.cursor()
                cursor.execute("SELECT obj_description(oid) FROM pg_class WHERE relname = %(relname)s", { 'relname': m.group(1) })
                for desc in cursor:
                    raise NipapDuplicateError("Duplicate value for '" + str(desc[0]) + "', the value you have inputted is already in use.")

            raise NipapError(str(e))

        except psycopg2.DataError, e:
            self._con_pg.rollback()

            m = re.search('invalid cidr value: "([^"]+)"', e.pgerror)
            if m is not None:
                strict_prefix = str(IPy.IP(m.group(1), make_net = True))
                estr = "Invalid prefix (%s); bits set to right of mask. Network address for current mask: %s" % (m.group(1), strict_prefix)
                raise NipapValueError(estr)

            m = re.search('invalid input syntax for type (cidr|inet): "([^"]+)"', e.pgerror)
            if m is not None:
                estr = "Invalid syntax for prefix (%s)" % m.group(2)
                raise NipapValueError(estr)

            raise NipapValueError(str(e))

        except psycopg2.Error, e:
            try:
                self._con_pg.rollback()
            except psycopg2.Error:
                pass

            estr = "Unable to execute query: %s" % e
            self._logger.error(estr)

            # abort if we've already tried to reconnect
            if callno > 0:
                self._logger.error(estr)
                raise NipapError(estr)

            # reconnect to database and retry query
            self._logger.info("Reconnecting to database...")
            self._connect_db()

            return self._execute(sql, opt, callno + 1)

        except psycopg2.Warning, w:
            self._logger.warning(str(w))



    def _lastrowid(self):
        """ Get ID of last inserted column.
        """

        # TODO: hmm, we can do this by doing fetchone() on our cursor
        self._execute("SELECT lastval() AS last")
        for row in self._curs_pg:
            return row['last']



    def _sql_expand_insert(self, spec, key_prefix = '', col_prefix = ''):
        """ Expand a dict so it fits in a INSERT clause
        """
        col = list(spec)
        sql = '('
        sql += ', '.join(col_prefix + key for key in col)
        sql += ') VALUES ('
        sql += ', '.join('%(' + key_prefix + key + ')s' for key in col)
        sql += ')'
        params = {}
        for key in spec:
            params[key_prefix + key] = spec[key]

        return sql, params



    def _sql_expand_update(self, spec, key_prefix = '', col_prefix = ''):
        """ Expand a dict so it fits in a INSERT clause
        """
        sql = ', '.join(col_prefix + key + ' = %(' + key_prefix + key + ')s' for key in spec)
        params = {}
        for key in spec:
            params[key_prefix + key] = spec[key]

        return sql, params



    def _sql_expand_where(self, spec, key_prefix = '', col_prefix = ''):
        """ Expand a dict so it fits in a WHERE clause

            Logical operator is AND.
        """

        sql = ' AND '.join(col_prefix + key + ' = %(' + key_prefix + key + ')s' for key in spec)
        params = {}
        for key in spec:
            params[key_prefix + key] = spec[key]

        return sql, params



    # TODO: make this more generic and use for testing of spec too?
    def _check_attr(self, attr, req_attr, allowed_attr):
        """
        """
        if type(attr) is not dict:
            raise NipapInputError("invalid input type, must be dict")

        for a in req_attr:
            if not a in attr:
                raise NipapMissingInputError("missing attribute %s" % a)
        for a in attr:
            if a not in allowed_attr:
                raise NipapExtraneousInputError("extraneous attribute %s" % a)



    #
    # VRF functions
    #
    def _expand_vrf_spec(self, spec):
        """ Expand VRF specification to SQL.

            id [integer]
                internal database id of VRF

            name [string]
                name of VRF

            A VRF is referenced either by its internal database id or by its
            name. Both are used for exact matching and so no wildcard or
            regular expressions are allowed. Only one key may be used and an
            error will be thrown if both id and name is specified.
        """

        if type(spec) is not dict:
            raise NipapInputError("vrf specification must be a dict")

        allowed_values = ['id', 'name', 'vrf']
        for a in spec:
            if a not in allowed_values:
                raise NipapExtraneousInputError("extraneous specification key %s" % a)

        if 'id' in spec:
            if type(spec['id']) not in (int, long):
                raise NipapValueError("VRF specification key 'id' must be an integer.")
        elif 'vrf' in spec:
            if type(spec['vrf']) != type(''):
                raise NipapValueError("VRF specification key 'vrf' must be a string.")
        elif 'name' in spec:
            if type(spec['name']) != type(''):
                raise NipapValueError("VRF specification key 'name' must be a string.")
        if len(spec) > 1:
            raise NipapExtraneousInputError("VRF specification contains too many keys, specify VRF id, vrf or name.")

        where, params = self._sql_expand_where(spec, 'spec_')

        return where, params



    def _expand_vrf_query(self, query, table_name = None):
        """ Expand VRF query dict into a WHERE-clause.

            If you need to prefix each column reference with a table
            name, that can be supplied via the table_name argument.
        """

        where = str()
        opt = list()

        # handle table name, can be None
        if table_name is None:
            col_prefix = ""
        else:
            col_prefix = table_name + "."

        if type(query['val1']) == dict and type(query['val2']) == dict:
            # Sub expression, recurse! This is used for boolean operators: AND OR
            # add parantheses

            sub_where1, opt1 = self._expand_vrf_query(query['val1'], table_name)
            sub_where2, opt2 = self._expand_vrf_query(query['val2'], table_name)
            try:
                where += str(" (%s %s %s) " % (sub_where1, _operation_map[query['operator']], sub_where2) )
            except KeyError:
                raise NoSuchOperatorError("No such operator %s" % str(query['operator']))

            opt += opt1
            opt += opt2

        else:

            # TODO: raise exception if someone passes one dict and one "something else"?

            # val1 is variable, val2 is string.
            vrf_attr = dict()
            vrf_attr['id'] = 'id'
            vrf_attr['name'] = 'name'
            vrf_attr['description'] = 'description'
            vrf_attr['vrf'] = 'vrf'

            if query['val1'] not in vrf_attr:
                raise NipapInputError('Search variable \'%s\' unknown' % str(query['val1']))

            # build where clause
            if query['operator'] not in _operation_map:
                raise NipapNoSuchOperatorError("No such operator %s" % query['operator'])

            where = str(" %s%s %s %%s " %
                ( col_prefix, vrf_attr[query['val1']],
                _operation_map[query['operator']] )
            )

            opt.append(query['val2'])

        return where, opt



    def add_vrf(self, auth, attr):
        """ Add a new VRF.

            * `auth` [BaseAuth]
                AAA options.
            * `attr` [vrf_attr]
                The news VRF's attributes.

            Add a VRF based on the values stored in the inputted `attr` dict.

            Returns the internal database ID of the added VRF.
        """

        self._logger.debug("add_vrf called; attr: %s" % str(attr))

        # sanity check - do we have all attributes?
        req_attr = [ 'vrf', 'name', 'description' ]
        self._check_attr(attr, req_attr, req_attr)

        insert, params = self._sql_expand_insert(attr)
        sql = "INSERT INTO ip_net_vrf " + insert

        self._execute(sql, params)
        vrf_id = self._lastrowid()

        # write to audit table
        audit_params = {
            'vrf': vrf_id,
            'vrf_vrf': attr['vrf'],
            'vrf_name': attr['name'],
            'username': auth.username,
            'authenticated_as': auth.authenticated_as,
            'full_name': auth.full_name,
            'authoritative_source': auth.authoritative_source,
            'description': 'Added VRF %s with attr: %s' % (attr['vrf'], str(attr))
        }

        sql, params = self._sql_expand_insert(audit_params)
        self._execute('INSERT INTO ip_net_log %s' % sql, params)

        return vrf_id


    def remove_vrf(self, auth, spec):
        """ Remove a VRF.

            * `auth` [BaseAuth]
                AAA options.
            * `spec` [vrf_spec]
                A VRF specification.

            Remove VRF matching the `spec` argument.
        """

        self._logger.debug("remove_vrf called; spec: %s" % str(spec))

        v4spec = spec.copy()
        v4spec['prefix'] = '0.0.0.0/0'
        v6spec = spec.copy()
        v6spec['prefix'] = '::/0'
        self.remove_prefix(auth, spec = v4spec, recursive = True)
        self.remove_prefix(auth, spec = v6spec, recursive = True)

        where, params = self._expand_vrf_spec(spec)
        sql = "DELETE FROM ip_net_vrf WHERE %s" % where
        self._execute(sql, params)

        # write to audit table
        vrfs = self.list_vrf(spec)
        for v in vrfs:
            audit_params = {
                'vrf': v['id'],
                'vrf_vrf': v['vrf'],
                'vrf_name': v['name'],
                'username': auth.username,
                'authenticated_as': auth.authenticated_as,
                'full_name': auth.full_name,
                'authoritative_source': auth.authoritative_source,
                'description': 'Removed vrf %s' % v['vrf']
            }
            sql, params = self._sql_expand_insert(audit_params)
            self._execute('INSERT INTO ip_net_log %s' % sql, params)



    def list_vrf(self, auth, spec = {}):
        """ Return a list of VRFs matching `spec`.

            * `auth` [BaseAuth]
                AAA options.
            * `spec` [vrf_spec]
                A VRF specification. If omitted, all VRFs are returned.

            Returns a list of dicts.
        """

        self._logger.debug("list_vrf called; spec: %s" % str(spec))

        sql = "SELECT * FROM ip_net_vrf"
        params = list()

        where, params = self._expand_vrf_spec(spec)
        if len(params) > 0:
            sql += " WHERE " + where

        sql += " ORDER BY vrf ASC NULLS FIRST"

        self._execute(sql, params)

        res = list()
        for row in self._curs_pg:
            res.append(dict(row))

        return res



    def _get_vrf(self, auth, spec):
        """ Get a VRF based on prefix spec

            Shorthand function to reduce code in the functions below, since
            more or less all of them needs to perform the actions that are
            specified here.

            The major difference to :func:`list_schema` is that we always return
            results - empty results if no VRF is found.
        """

        vrf = []
        if 'vrf' in spec:
            vrf = self.list_vrf(auth, { 'vrf': spec['vrf'] })
        elif 'vrf_name' in spec:
            vrf = self.list_vrf(auth, { 'vrf': spec['vrf'] })

        if len(vrf) == 1:
            return vrf[0]

        return { 'id': 0, 'vrf': None, 'vrf_name': None}



    def edit_vrf(self, auth, spec, attr):
        """ Update VRFs matching `spec` with attributes `attr`.

            * `auth` [BaseAuth]
                AAA options.
            * `spec` [vrf_spec]
                Attibutes specifying what VRF to edit.
            * `attr` [vrf_attr]
                Dict specifying fields to be updated and their new values.
        """

        self._logger.debug("edit_vrf called; spec: %s attr: %s" %
                (str(spec), str(attr)))

        # sanity check - do we have all attributes?
        req_attr = [ ]
        allowed_attr = [ 'vrf', 'name', 'description' ]
        self._check_attr(attr, req_attr, allowed_attr)

        where, params1 = self._expand_vrf_spec(spec)
        update, params2 = self._sql_expand_update(attr)
        params = dict(params2.items() + params1.items())

        sql = "UPDATE ip_net_vrf SET " + update
        sql += " WHERE " + where

        self._execute(sql, params)

        vrfs = self.list_vrf(auth, spec)

        # write to audit table
        for v in vrfs:
            audit_params = {
                'vrf': v['id'],
                'vrf_vrf': v['vrf'],
                'vrf_name': v['name'],
                'username': auth.username,
                'authenticated_as': auth.authenticated_as,
                'full_name': auth.full_name,
                'authoritative_source': auth.authoritative_source,
                'description': 'Edited VRF %s attr: %s' % (v['vrf'], str(attr))
            }
            sql, params = self._sql_expand_insert(audit_params)
            self._execute('INSERT INTO ip_net_log %s' % sql, params)



    def search_vrf(self, auth, query, search_options = {}):
        """ Search schema list for schemas matching `query`.

            * `auth` [BaseAuth]
                AAA options.
            * `query` [dict_to_sql]
                How the search should be performed.
            * `search_options` [options_dict]
                Search options, see below.

            Returns a list of dicts.

            The `query` argument passed to this function is designed to be
            able to specify how quite advanced search operations should be
            performed in a generic format. It is internally expanded to a SQL
            WHERE-clause.

            The `query` is a dict with three elements, where one specifies the
            operation to perform and the two other specifies its arguments. The
            arguments can themselves be `query` dicts, to build more complex
            queries.

            The :attr:`operator` key specifies what operator should be used for the
            comparison. Currently the following operators are supported:

            * :data:`and` - Logical AND
            * :data:`or` - Logical OR
            * :data:`equals` - Equality; =
            * :data:`not_equals` - Inequality; !=
            * :data:`like` - SQL LIKE
            * :data:`regex_match` - Regular expression match
            * :data:`regex_not_match` - Regular expression not match

            The :attr:`val1` and :attr:`val2` keys specifies the values which are subjected
            to the comparison. :attr:`val1` can be either any prefix attribute or an
            entire query dict. :attr:`val2` can be either the value you want to
            compare the prefix attribute to, or an entire `query` dict.

            Example 1 - Find the schema whose name match 'test'::

                query = {
                    'operator': 'equals',
                    'val1': 'vrf',
                    'val2': '65000:123'
                }

            This will be expanded to the pseudo-SQL query::

                SELECT * FROM vrf WHERE vrf = '65000:123'

            Example 2 - Find vrf whose name or description regex matches 'test'::

                query = {
                    'operator': 'or',
                    'val1': {
                        'operator': 'regex_match',
                        'val1': 'name',
                        'val2': 'test'
                    },
                    'val2': {
                        'operator': 'regex_match',
                        'val1': 'description',
                        'val2': 'test'
                    }
                }

            This will be expanded to the pseudo-SQL query::

                SELECT * FROM vrf WHERE name ~* 'test' OR description ~* 'test'

            The search options can also be used to limit the number of rows
            returned or set an offset for the result.

            The following options are available:
                * :attr:`max_result` - The maximum number of prefixes to return (default :data:`50`).
                * :attr:`offset` - Offset the result list this many prefixes (default :data:`0`).
        """

        #
        # sanitize search options and set default if option missing
        #

        # max_result
        if 'max_result' not in search_options:
            search_options['max_result'] = 50
        else:
            try:
                search_options['max_result'] = int(search_options['max_result'])
            except (ValueError, TypeError), e:
                raise NipapValueError('Invalid value for option' +
                    ''' 'max_result'. Only integer values allowed.''')

        # offset
        if 'offset' not in search_options:
            search_options['offset'] = 0
        else:
            try:
                search_options['offset'] = int(search_options['offset'])
            except (ValueError, TypeError), e:
                raise NipapValueError('Invalid value for option' +
                    ''' 'offset'. Only integer values allowed.''')

        self._logger.debug('search_vrf search_options: %s' % str(search_options))

        opt = None
        sql = """ SELECT * FROM ip_net_vrf """

        # add where clause if we have any search terms
        if query != {}:

            where, opt = self._expand_vrf_query(query)
            sql += " WHERE " + where

        sql += " ORDER BY name LIMIT " + str(search_options['max_result'])
        self._execute(sql, opt)

        result = list()
        for row in self._curs_pg:
            result.append(dict(row))

        return { 'search_options': search_options, 'result': result }



    def smart_search_vrf(self, auth, query_str, search_options = {}):
        """ Perform a smart search on VRF list.

            * `auth` [BaseAuth]
                AAA options.
            * `query_str` [string]
                Search string
            * `search_options` [options_dict]
                Search options. See :func:`search_vrf`.

            Return a dict with three elements:
                * :attr:`interpretation` - How the query string was interpreted.
                * :attr:`search_options` - Various search_options.
                * :attr:`result` - The search result.

                The :attr:`interpretation` is given as a list of dicts, each
                explaining how a part of the search key was interpreted (ie. what
                schema attribute the search operation was performed on).

                The :attr:`result` is a list of dicts containing the search result.

            The smart search function tries to convert the query from a text
            string to a `query` dict which is passed to the
            :func:`search_schema` function.  If multiple search keys are
            detected, they are combined with a logical AND.

            It will basically just take each search term and try to match it
            against the name or description column with regex match or the VRF
            column with an exact match.

            See the :func:`search_vrf` function for an explanation of the
            `search_options` argument.
        """

        self._logger.debug("smart_search_vrf query string: %s" % query_str)

        # find query parts
        # XXX: notice the ugly workarounds for shlex not supporting Unicode
        query_str_parts = []
        try:
            for part in shlex.split(query_str.encode('utf-8')):
                query_str_parts.append({ 'string': part.decode('utf-8') })
        except:
            return {
                'interpretation': [
                    {
                        'string': query_str,
                        'interpretation': 'unclosed quote',
                        'attribute': 'text'
                    }
                ],
                'search_options': search_options,
                'result': []
            }

        # go through parts and add to query_parts list
        query_parts = list()
        for query_str_part in query_str_parts:

            self._logger.debug("Query part '" + query_str_part['string'] + "' interpreted as text")
            query_str_part['interpretation'] = 'text'
            query_str_part['operator'] = 'regex'
            query_str_part['attribute'] = 'name or description'
            query_parts.append({
                'operator': 'or',
                'val1': {
                    'operator': 'or',
                    'val1': {
                        'operator': 'regex_match',
                        'val1': 'name',
                        'val2': query_str_part['string']
                    },
                    'val2': {
                        'operator': 'regex_match',
                        'val1': 'description',
                        'val2': query_str_part['string']
                    }
                },
                'val2': {
                    'operator': 'equals',
                    'val1': 'vrf',
                    'val2': query_str_part['string']
                }
            })

        # Sum all query parts to one query
        query = {}
        if len(query_parts) > 0:
            query = query_parts[0]

        if len(query_parts) > 1:
            for query_part in query_parts[1:]:
                query = {
                    'operator': 'and',
                    'val1': query_part,
                    'val2': query
                }


        self._logger.debug("smart_search_vrf; query expanded to: %s" % str(query))

        search_result = self.search_vrf(auth, query, search_options)
        search_result['interpretation'] = query_str_parts

        return search_result



    #
    # Pool functions
    #
    def _expand_pool_spec(self, spec):
        """ Expand pool specification to sql.
        """

        if type(spec) is not dict:
            raise NipapInputError("pool specification must be a dict")

        allowed_values = ['id', 'name', 'schema']
        for a in spec:
            if a not in allowed_values:
                raise NipapExtraneousInputError("extraneous specification key %s" % a)

        if 'schema' not in spec:
            raise NipapMissingInputError('missing schema')

        if 'id' in spec:
            if type(spec['id']) not in (long, int):
                raise NipapValueError("pool specification key 'id' must be an integer")
            if spec != { 'id': spec['id'], 'schema': spec['schema'] }:
                raise NipapExtraneousInputError("pool specification with 'id' should not contain anything else")
        elif 'name' in spec:
            if type(spec['name']) != type(''):
                raise NipapValueError("pool specification key 'name' must be a string")
            if 'id' in spec:
                raise NipapExtraneousInputError("pool specification contain both 'id' and 'name', specify pool id or name")

        where, params = self._sql_expand_where(spec, 'spec_', 'po.')

        return where, params



    def _expand_pool_query(self, query, table_name = None):
        """ Expand pool query dict into a WHERE-clause.

            If you need to prefix each column reference with a table
            name, that can be supplied via the table_name argument.
        """

        where = str()
        opt = list()

        # handle table name, can be None
        if table_name is None:
            col_prefix = ""
        else:
            col_prefix = table_name + "."


        if type(query['val1']) == dict and type(query['val2']) == dict:
            # Sub expression, recurse! This is used for boolean operators: AND OR
            # add parantheses

            sub_where1, opt1 = self._expand_pool_query(query['val1'], table_name)
            sub_where2, opt2 = self._expand_pool_query(query['val2'], table_name)
            try:
                where += str(" (%s %s %s) " % (sub_where1, _operation_map[query['operator']], sub_where2) )
            except KeyError:
                raise NoSuchOperatorError("No such operator %s" % str(query['operator']))

            opt += opt1
            opt += opt2

        else:

            # TODO: raise exception if someone passes one dict and one "something else"?

            # val1 is variable, val2 is string.
            pool_attr = dict()
            pool_attr['id'] = 'id'
            pool_attr['name'] = 'name'
            pool_attr['schema'] = 'schema'
            pool_attr['description'] = 'description'
            pool_attr['default_type'] = 'default_type'

            if query['val1'] not in pool_attr:
                raise NipapInputError('Search variable \'%s\' unknown' % str(query['val1']))

            # build where clause
            if query['operator'] not in _operation_map:
                raise NipapNoSuchOperatorError("No such operator %s" % query['operator'])

            where = str(" %s%s %s %%s " %
                ( col_prefix, pool_attr[query['val1']],
                _operation_map[query['operator']] )
            )

            opt.append(query['val2'])

        return where, opt



    def add_pool(self, auth, schema_spec, attr):
        """ Create a pool according to `attr`.

            * `auth` [BaseAuth]
                AAA options.
            * `schema_spec` [schema_spec]
                Specifies what schema we are working within.
            * `attr` [pool_attr]
                A dict containing the attributes the new pool should have.

            Returns ID of the added pool.
        """

        self._logger.debug("add_pool called; attrs: %s" % str(attr))

        # sanity check - do we have all attributes?
        req_attr = ['name', 'description', 'default_type']
        self._check_pool_attr(attr, req_attr)

        # populate 'schema' with correct id
        schema = self._get_vrf(auth, schema_spec)
        attr['schema'] = schema['id']

        insert, params = self._sql_expand_insert(attr)
        sql = "INSERT INTO ip_net_pool " + insert

        self._execute(sql, params)
        pool_id = self._lastrowid()

        # write to audit table
        audit_params = {
            'schema': schema['id'],
            'schema_name': schema['name'],
            'pool': pool_id,
            'pool_name': attr['name'],
            'username': auth.username,
            'authenticated_as': auth.authenticated_as,
            'full_name': auth.full_name,
            'authoritative_source': auth.authoritative_source,
            'description': 'Added pool %s with attr: %s' % (attr['name'], str(attr))
        }
        sql, params = self._sql_expand_insert(audit_params)
        self._execute('INSERT INTO ip_net_log %s' % sql, params)
        return pool_id



    def remove_pool(self, auth, spec):
        """ Remove a pool.

            * `auth` [BaseAuth]
                AAA options.
            * `spec` [pool_spec]
                Specifies what pool(s) to remove.
        """

        self._logger.debug("remove_pool called; spec: %s" % str(spec))

        pools = self.list_pool(auth, spec)

        where, params = self._expand_pool_spec(spec)
        sql = "DELETE FROM ip_net_pool AS po WHERE %s" % where
        self._execute(sql, params)

        # write to audit table
        audit_params = {
            'schema': schema['id'],
            'schema_name': schema['name'],
            'username': auth.username,
            'authenticated_as': auth.authenticated_as,
            'full_name': auth.full_name,
            'authoritative_source': auth.authoritative_source,
        }
        for p in pools:
            audit_params['pool'] = p['id'],
            audit_params['pool_name'] = p['name'],
            audit_params['description'] = 'Removed pool %s' % p['name']

            sql, params = self._sql_expand_insert(audit_params)
            self._execute('INSERT INTO ip_net_log %s' % sql, params)



    def list_pool(self, auth, schema_spec, spec = {}):
        """ Return a list of pools.

            * `auth` [BaseAuth]
                AAA options.
            * `schema_spec` [schema_spec]
                Specifies what schema we are working within.
            * `spec` [pool_spec]
                Specifies what pool(s) to list. Of omitted, all will be listed.

            Returns a list of dicts.
        """

        self._logger.debug("list_pool called; spec: %s" % str(spec))

        sql = """SELECT po.id,
                        po.name,
                        po.description,
                        po.schema,
                        po.default_type,
                        po.ipv4_default_prefix_length,
                        po.ipv6_default_prefix_length,
                        (SELECT array_agg(prefix::text) FROM (SELECT prefix FROM ip_net_plan WHERE pool=po.id ORDER BY prefix) AS a) AS prefixes
                FROM ip_net_pool AS po """
        params = list()

        # populate 'schema' with correct id
        spec['schema'] = self._get_schema(auth, schema_spec)['id']

        # expand spec
        where, params = self._expand_pool_spec(spec)
        if len(where) > 0:
            sql += " WHERE " + where

        sql += " ORDER BY name"

        self._execute(sql, params)

        res = list()
        for row in self._curs_pg:
            p = dict(row)

            # Make sure that prefixes is an array, even if there are no prefixes
            if p['prefixes'] == None:
                p['prefixes'] = []
            res.append(p)

        return res


    def _check_pool_attr(self, attr, req_attr = []):
        """ Check pool attributes.
        """

        # check attribute names
        allowed_attr = [
                'name',
                'schema',
                'default_type',
                'description',
                'ipv4_default_prefix_length',
                'ipv6_default_prefix_length'
                ]
        self._check_attr(attr, req_attr, allowed_attr)

        # validate IPv4 prefix length
        if attr.get('ipv4_default_prefix_length') is not None:
            try:
                attr['ipv4_default_prefix_length'] = \
                    int(attr['ipv4_default_prefix_length'])

                if (attr['ipv4_default_prefix_length'] > 32 or
                    attr['ipv4_default_prefix_length'] < 1):
                    raise ValueError()
            except ValueError:
                raise NipapValueError('Default IPv4 prefix length must be an integer between 1 and 32.')

        # validate IPv6 prefix length
        if attr.get('ipv6_default_prefix_length'):
            try:
                attr['ipv6_default_prefix_length'] = \
                    int(attr['ipv6_default_prefix_length'])

                if (attr['ipv6_default_prefix_length'] > 128 or
                    attr['ipv6_default_prefix_length'] < 1):
                    raise ValueError()
            except ValueError:
                raise NipapValueError('Default IPv6 prefix length must be an integer between 1 and 128.')



    def _get_pool(self, auth, schema_spec, spec):
        """ Get a pool.

            Shorthand function to reduce code in the functions below, since
            more or less all of them needs to perform the actions that are
            specified here.

            The major difference to :func:`list_pool` is that an exception
            is raised if no schema matching the spec is found.
        """

        pool = self.list_pool(auth, schema_spec, spec)
        if len(pool) == 0:
            raise NipapInputError("non-existing pool specified")
        return pool[0]



    def edit_pool(self, auth, schema_spec, spec, attr):
        """ Update pool given by `spec` with attributes `attr`.

            * `auth` [BaseAuth]
                AAA options.
            * `schema_spec` [schema_spec]
                Specifies what schema we are working within.
            * `spec` [pool_spec]
                Specifies what pool to edit.
            * `attr` [pool_attr]
                Attributes to update and their new values.
        """

        self._logger.debug("edit_pool called; spec: %s attr: %s" %
                (str(spec), str(attr)))

        if ('id' not in spec and 'name' not in spec) or ( 'id' in spec and 'name' in spec ):
            raise NipapMissingInputError('''pool spec must contain either 'id' or 'name' ''')

        self._check_pool_attr(attr)

        # populate 'schema' with correct id
        schema = self._get_schema(auth, schema_spec)
        pools = self.list_pool(auth, schema_spec, spec)

        spec['schema'] = schema['id']
        where, params1 = self._expand_pool_spec(spec)
        update, params2 = self._sql_expand_update(attr)
        params = dict(params2.items() + params1.items())

        sql = "UPDATE ip_net_pool SET " + update
        sql += " FROM ip_net_pool AS po WHERE ip_net_pool.id = po.id AND " + where

        self._execute(sql, params)

        # write to audit table
        audit_params = {
            'schema': schema['id'],
            'schema_name': schema['name'],
            'username': auth.username,
            'authenticated_as': auth.authenticated_as,
            'full_name': auth.full_name,
            'authoritative_source': auth.authoritative_source
        }
        for p in pools:
            audit_params['pool'] = p['id']
            audit_params['pool_name'] = p['name']
            audit_params['description'] = 'Edited pool %s attr: %s' % (p['name'], str(attr))

            sql, params = self._sql_expand_insert(audit_params)
            self._execute('INSERT INTO ip_net_log %s' % sql, params)



    def search_pool(self, auth, schema_spec, query, search_options = {}):
        """ Search pool list for pools matching `query`.

            * `auth` [BaseAuth]
                AAA options.
            * `schema_spec` [schema_spec]
                Specifies what schema we are working within.
            * `query` [dict_to_sql]
                How the search should be performed.
            * `search_options` [options_dict]
                Search options, see below.

            Returns a list of dicts.

            The `query` argument passed to this function is designed to be
            able to specify how quite advanced search operations should be
            performed in a generic format. It is internally expanded to a SQL
            WHERE-clause.

            The `query` is a dict with three elements, where one specifies the
            operation to perform and the two other specifies its arguments. The
            arguments can themselves be `query` dicts, to build more complex
            queries.

            The :attr:`operator` key specifies what operator should be used for the
            comparison. Currently the following operators are supported:

            * :data:`and` - Logical AND
            * :data:`or` - Logical OR
            * :data:`equals` - Equality; =
            * :data:`not_equals` - Inequality; !=
            * :data:`like` - SQL LIKE
            * :data:`regex_match` - Regular expression match
            * :data:`regex_not_match` - Regular expression not match

            The :attr:`val1` and :attr:`val2` keys specifies the values which are subjected
            to the comparison. :attr:`val1` can be either any pool attribute or an
            entire query dict. :attr:`val2` can be either the value you want to
            compare the pool attribute to, or an entire `query` dict.

            Example 1 - Find the pool whose name match 'test'::

                query = {
                    'operator': 'equals',
                    'val1': 'name',
                    'val2': 'test'
                }

            This will be expanded to the pseudo-SQL query::

                SELECT * FROM pool WHERE name = 'test'

            Example 2 - Find pools whose name or description regex matches 'test'::

                query = {
                    'operator': 'or',
                    'val1': {
                        'operator': 'regex_match',
                        'val1': 'name',
                        'val2': 'test'
                    },
                    'val2': {
                        'operator': 'regex_match',
                        'val1': 'description',
                        'val2': 'test'
                    }
                }

            This will be expanded to the pseudo-SQL query::

                SELECT * FROM pool WHERE name ~* 'test' OR description ~* 'test'

            The search options can also be used to limit the number of rows
            returned or set an offset for the result.

            The following options are available:
                * :attr:`max_result` - The maximum number of pools to return (default :data:`50`).
                * :attr:`offset` - Offset the result list this many pools (default :data:`0`).
        """

        # Add schema to query part list
        schema = self._get_schema(auth, schema_spec)
        schema_q = {
            'operator': 'equals',
            'val1': 'schema',
            'val2': schema['id']
        }
        if len(query) == 0:
            query = schema_q
        query = {
            'operator': 'and',
            'val1': schema_q,
            'val2': query
        }

        #
        # sanitize search options and set default if option missing
        #

        # max_result
        if 'max_result' not in search_options:
            search_options['max_result'] = 50
        else:
            try:
                search_options['max_result'] = int(search_options['max_result'])
            except (ValueError, TypeError), e:
                raise NipapValueError('Invalid value for option' +
                    ''' 'max_result'. Only integer values allowed.''')

        # offset
        if 'offset' not in search_options:
            search_options['offset'] = 0
        else:
            try:
                search_options['offset'] = int(search_options['offset'])
            except (ValueError, TypeError), e:
                raise NipapValueError('Invalid value for option' +
                    ''' 'offset'. Only integer values allowed.''')

        self._logger.debug('search_pool search_options: %s' % str(search_options))

        where, opt = self._expand_pool_query(query)
        sql = """SELECT po.id,
                        po.name,
                        po.description,
                        po.schema,
                        po.default_type,
                        po.ipv4_default_prefix_length,
                        po.ipv6_default_prefix_length,
                        (SELECT array_agg(prefix::text) FROM (SELECT prefix FROM ip_net_plan WHERE pool=po.id ORDER BY prefix) AS a) AS prefixes
                FROM ip_net_pool AS po WHERE """ + where + """ ORDER BY name
                LIMIT """ + str(search_options['max_result']) + """ OFFSET """ + str(search_options['offset'])

        self._execute(sql, opt)

        result = list()
        for row in self._curs_pg:
            result.append(dict(row))

        return { 'search_options': search_options, 'result': result }



    def smart_search_pool(self, auth, schema_spec, query_str, search_options = {}):
        """ Perform a smart search on pool list.

            * `auth` [BaseAuth]
                AAA options.
            * `schema_spec` [schema_spec]
                Specifies what schema we are working within.
            * `query_str` [string]
                Search string
            * `search_options` [options_dict]
                Search options. See :func:`search_pool`.

            Return a dict with three elements:
                * :attr:`interpretation` - How the query string was interpreted.
                * :attr:`search_options` - Various search_options.
                * :attr:`result` - The search result.

                The :attr:`interpretation` is given as a list of dicts, each
                explaining how a part of the search key was interpreted (ie. what
                pool attribute the search operation was performed on).

                The :attr:`result` is a list of dicts containing the search result.

            The smart search function tries to convert the query from a text
            string to a `query` dict which is passed to the
            :func:`search_pool` function.  If multiple search keys are
            detected, they are combined with a logical AND.

            It will basically just take each search term and try to match it
            against the name or description column with regex match.

            See the :func:`search_pool` function for an explanation of the
            `search_options` argument.
        """

        self._logger.debug("smart_search_pool query string: %s" % query_str)

        # find query parts
        # XXX: notice the ugly workarounds for shlex not supporting Unicode
        query_str_parts = []
        try:
            for part in shlex.split(query_str.encode('utf-8')):
                query_str_parts.append({ 'string': part.decode('utf-8') })
        except:
            return {
                'interpretation': [
                    {
                        'string': query_str,
                        'interpretation': 'unclosed quote',
                        'attribute': 'text'
                    }
                ],
                'search_options': search_options,
                'result': []
            }

        # go through parts and add to query_parts list
        query_parts = list()
        for query_str_part in query_str_parts:

                self._logger.debug("Query part '" + query_str_part['string'] + "' interpreted as text")
                query_str_part['interpretation'] = 'text'
                query_str_part['operator'] = 'regex'
                query_str_part['attribute'] = 'name or description'
                query_parts.append({
                    'operator': 'or',
                    'val1': {
                        'operator': 'regex_match',
                        'val1': 'name',
                        'val2': query_str_part['string']
                    },
                    'val2': {
                        'operator': 'regex_match',
                        'val1': 'description',
                        'val2': query_str_part['string']
                    }
                })

        # Sum all query parts to one query
        query = {}
        if len(query_parts) > 0:
            query = query_parts[0]

        if len(query_parts) > 1:
            for query_part in query_parts[1:]:
                query = {
                    'operator': 'and',
                    'val1': query_part,
                    'val2': query
                }


        self._logger.debug("Expanded to: %s" % str(query))

        search_result = self.search_pool(auth, schema_spec, query, search_options)
        search_result['interpretation'] = query_str_parts

        return search_result



    #
    # PREFIX FUNCTIONS
    #
    def _expand_prefix_spec(self, spec):
        """ Expand prefix specification to SQL.
        """

        # sanity checks
        if type(spec) is not dict:
            raise NipapInputError('invalid prefix specification')

        allowed_keys = ['id', 'family', 'type', 'pool_name', 'pool_id',
                'prefix', 'pool', 'monitor', 'external_key', 'vrf', 'vrf_name']
        for key in spec.keys():
            if key not in allowed_keys:
                raise NipapExtraneousInputError("Key '" + key + "' not allowed in prefix spec.")

        where = ""
        params = {}

        # if we have id, no other input is needed
        if 'id' in spec:
            if spec != {'id': spec['id']}:
                raise NipapExtraneousInputError("If id specified, no other keys are allowed.")

        family = None
        if 'family' in spec:
            family = spec['family']
            del(spec['family'])

        if 'vrf_name' in spec:
            spec['vrf.name'] = spec['vrf_name']
            del(spec['vrf_name'])

        if 'vrf' in spec:
            spec['vrf.vrf'] = spec['vrf']
            del(spec['vrf'])

        where, params = self._sql_expand_where(spec)

        if family:
            params['family'] = family
            if len(params) == 0:
                where = "family(prefix) = %(family)s"
            else:
                where += " AND family(prefix) = %(family)s"

        self._logger.debug("where: %s params: %s" % (where, str(params)))
        return where, params



    def _expand_prefix_query(self, query, table_name = None):
        """ Expand prefix query dict into a WHERE-clause.

            If you need to prefix each column reference with a table
            name, that can be supplied via the table_name argument.
        """

        where = str()
        opt = list()

        # handle table name, can be None
        if table_name is None:
            col_prefix = ""
        else:
            col_prefix = table_name + "."


        if type(query['val1']) == dict and type(query['val2']) == dict:
            # Sub expression, recurse! This is used for boolean operators: AND OR
            # add parantheses

            sub_where1, opt1 = self._expand_prefix_query(query['val1'], table_name)
            sub_where2, opt2 = self._expand_prefix_query(query['val2'], table_name)
            try:
                where += str(" (%s %s %s) " % (sub_where1, _operation_map[query['operator']], sub_where2) )
            except KeyError:
                raise NoSuchOperatorError("No such operator %s" % str(query['operator']))

            opt += opt1
            opt += opt2

        else:

            # TODO: raise exception if someone passes one dict and one "something else"?

            # val1 is variable, val2 is string.
            prefix_attr = dict()
            prefix_attr['id'] = 'id'
            prefix_attr['prefix'] = 'prefix'
            prefix_attr['schema'] = 'schema'
            prefix_attr['description'] = 'description'
            prefix_attr['pool'] = 'pool'
            prefix_attr['family'] = 'family'
            prefix_attr['comment'] = 'comment'
            prefix_attr['type'] = 'type'
            prefix_attr['node'] = 'node'
            prefix_attr['country'] = 'country'
            prefix_attr['order_id'] = 'order_id'
            prefix_attr['vrf'] = 'vrf'
            prefix_attr['external_key'] = 'external_key'
            prefix_attr['authoritative_source'] = 'authoritative_source'
            prefix_attr['alarm_priority'] = 'alarm_priority'
            prefix_attr['monitor'] = 'monitor'

            if query['val1'] not in prefix_attr:
                raise NipapInputError('Search variable \'%s\' unknown' % str(query['val1']))

            # build where clause
            if query['operator'] not in _operation_map:
                raise NipapNoSuchOperatorError("No such operator %s" % query['operator'])

            if query['operator'] in (
                    'contains',
                    'contains_equals',
                    'contained_within',
                    'contained_within_equals'):

                where = " iprange(prefix) %(operator)s %%s " % {
                        'col_prefix': col_prefix,
                        'operator': _operation_map[query['operator']]
                        }

            elif query['operator'] in (
                    'like',
                    'regex_match',
                    'regex_not_match'):
                # we COALESCE column with '' to allow for example a regexp
                # search on '.*' to match columns which are NULL in the
                # database
                where = str(" COALESCE(%s%s, '') %s %%s " %
                        ( col_prefix, prefix_attr[query['val1']],
                        _operation_map[query['operator']] )
                        )

            else:
                where = str(" %s%s %s %%s " %
                        ( col_prefix, prefix_attr[query['val1']],
                        _operation_map[query['operator']] )
                        )

            opt.append(query['val2'])

        return where, opt



    def add_prefix(self, auth, attr, args = {}):
        """ Add a prefix and return its ID.

            * `auth` [BaseAuth]
                AAA options.
            * `attr` [prefix_attr]
                Prefix attributes.
            * `args` [add_prefix_args]
                Arguments explaining how the prefix should be allocated.

            Returns ID of the added prefix.

            Prefixes can be added in three ways; manually, from a pool or
            from a prefix.

            Manually
                All prefix data, including the prefix itself is specified in the
                `attr` argument. The `args` argument shall be omitted.

            From a pool
                Most prefixes are expected to be automatically assigned from a pool.
                In this case, the :attr:`prefix` key is omitted from the `attr` argument.
                Also the :attr:`type` key can be omitted and the prefix type will then be
                set to the pools default prefix type. The :func:`find_free_prefix`
                function is used to find available prefixes for this allocation
                method, see its documentation for a description of how the
                `args` argument should be formatted.

            From a prefix
                A prefix can also be selected from another prefix. Also in this case
                the :attr:`prefix` key is omitted from the `attr` argument. See the
                documentation for the :func:`find_free_prefix` for a description of how
                the `args` argument is to be formatted.
        """

        self._logger.debug("add_prefix called; attr: %s; args: %s" % (str(attr), str(args)))

        # args degfined?
        if args is None:
            args = {}

        vrf = self._get_vrf(auth, attr)
        attr['authoritative_source'] = auth.authoritative_source

        # sanity checks
        if 'prefix' in attr:
            if 'from-pool' in args or 'from-prefix' in args:
                raise NipapExtraneousInputError("specify 'prefix' or 'from-prefix' or 'from-pool'")
        else:
            if ('from-pool' not in args and 'from-prefix' not in args) or ('from-pool' in args and 'from-prefix' in args):
                raise NipapExtraneousInputError("specify 'prefix' or 'from-prefix' or 'from-pool'")
            res = self.find_free_prefix(auth, vrf, args)
            if res != []:
                attr['prefix'] = res[0]
            else:
                # TODO: Raise other exception?
                raise NipapNonExistentError("no free prefix found")

        # If assigning from pool and missing prefix type, set default
        if 'from-pool' in args and 'type' not in attr:
            pool = self._get_pool(auth, schema_spec, args['from-pool'])
            attr['type'] = pool['default_type']

        pool = None
        if 'pool_id' in attr or 'pool_name' in attr:
            if 'pool_id' in attr:
                pool = self._get_pool(auth, schema_spec, { 'id': attr['pool_id'] })
                del(attr['pool_id'])
            else:
                pool = self._get_pool(auth, schema_spec, { 'name': attr['pool_name'] })
                del(attr['pool_name'])

            attr['pool'] = pool['id']

        # do we have all attributes?
        req_attr = [ 'prefix', 'authoritative_source' ]
        allowed_attr = [
            'authoritative_source', 'prefix', 'schema', 'description',
            'comment', 'pool', 'node', 'type', 'country',
            'order_id', 'vrf', 'alarm_priority', 'monitor', 'external_key' ]
        self._check_attr(attr, req_attr, allowed_attr)
        if ('description' not in attr) and ('host' not in attr):
            raise NipapMissingInputError('Either description or host must be specified.')

        insert, params = self._sql_expand_insert(attr)
        sql = "INSERT INTO ip_net_plan " + insert

        self._execute(sql, params)
        prefix_id = self._lastrowid()

        # write to audit table
        audit_params = {
            'vrf': vrf['vrf'],
            'vrf_name': vrf['vrf_name'],
            'prefix': prefix_id,
            'prefix_prefix': attr['prefix'],
            'username': auth.username,
            'authenticated_as': auth.authenticated_as,
            'full_name': auth.full_name,
            'authoritative_source': auth.authoritative_source,
            'description': 'Added prefix %s with attr: %s' % (attr['prefix'], str(attr))
        }
        sql, params = self._sql_expand_insert(audit_params)
        self._execute('INSERT INTO ip_net_log %s' % sql, params)

        if pool is not None:
            audit_params = {
                'vrf': vrf['vrf'],
                'vrf_name': vrf['vrf_name'],
                'pool': pool['id'],
                'pool_name': pool['name'],
                'prefix': prefix_id,
                'prefix_prefix': attr['prefix'],
                'username': auth.username,
                'authenticated_as': auth.authenticated_as,
                'full_name': auth.full_name,
                'authoritative_source': auth.authoritative_source,
                'description': 'Pool %s expanded with prefix %s' % (pool['name'], attr['prefix'])
            }
        # TODO: huh, shouldn't there be an INSERT here?

        return prefix_id



    def edit_prefix(self, auth, schema_spec, spec, attr):
        """ Update prefix matching `spec` with attributes `attr`.

            * `auth` [BaseAuth]
                AAA options.
            * `schema_spec` [schema_spec]
                Specifies what schema we are working within.
            * `spec` [prefix_spec]
                Specifies the prefix to edit.
            * `attr` [prefix_attr]
                Prefix attributes.

            Note that a prefix's type or schema can not be changed.
        """

        self._logger.debug("edit_prefix called; spec: %s attr: %s" %
                (str(spec), str(attr)))

        attr['authoritative_source'] = auth.authoritative_source

        allowed_attr = [
            'authoritative_source', 'prefix', 'description',
            'comment', 'pool', 'node', 'type', 'country',
            'order_id', 'vrf', 'alarm_priority', 'monitor',
            'external_key' ]

        self._check_attr(attr, [], allowed_attr)

        schema = self._get_schema(auth, schema_spec)
        spec['schema'] = schema['id']

        prefixes = self.list_prefix(auth, schema_spec, spec)
        where, params1 = self._expand_prefix_spec(spec)
        update, params2 = self._sql_expand_update(attr)
        params = dict(params2.items() + params1.items())

        sql = "UPDATE ip_net_plan SET " + update + " WHERE " + where

        self._execute(sql, params)

        # write to audit table
        audit_params = {
            'schema': schema['id'],
            'schema_name': schema['name'],
            'username': auth.username,
            'authenticated_as': auth.authenticated_as,
            'full_name': auth.full_name,
            'authoritative_source': auth.authoritative_source
        }

        pool_id = attr.get('pool')
        if pool_id is not None:
            pool = self._get_pool(auth, schema_spec, { 'id': pool_id })
        else:
            pool = {
                'id': None,
                'name': None
            }

        for p in prefixes:
            audit_params['prefix'] = p['id']
            audit_params['prefix_prefix'] = p['prefix']
            audit_params['description'] = 'Edited prefix %s attr: %s' % (p['prefix'], str(attr))
            sql, params = self._sql_expand_insert(audit_params)
            self._execute('INSERT INTO ip_net_log %s' % sql, params)

            # If pool is set, we might need to add log entry regarding the pool expansion also.
            if 'pool' in attr:

                # Only add to log if something was changed
                if p['pool'] == pool['id']:
                    continue

                audit_params2 = {
                    'schema': schema['id'],
                    'schema_name': schema['name'],
                    'prefix': p['id'],
                    'prefix_prefix': p['prefix'],
                    'pool': pool['id'],
                    'pool_name': pool['name'],
                    'username': auth.username,
                    'authenticated_as': auth.authenticated_as,
                    'full_name': auth.full_name,
                    'authoritative_source': auth.authoritative_source,
                    'description': 'Expanded pool %s with prefix %s' % (pool['name'], p['prefix'])
                }
                sql, params = self._sql_expand_insert(audit_params2)
                self._execute('INSERT INTO ip_net_log %s' % sql, params)



    def find_free_prefix(self, auth, vrf, args):
        """ Finds free prefixes in the sources given in `args`.

            * `auth` [BaseAuth]
                AAA options.
            * `args` [find_free_prefix_args]
                Arguments to the find free prefix function.

            Returns a list of dicts.

            Prefixes can be found in two ways: from a pool of from a prefix.

            From a pool
            The `args` argument is set to a dict with key :attr:`from-pool` set to a
            pool spec. This is the pool from which the prefix will be assigned.
            Also the key :attr:`family` needs to be set to the adress family (integer
            4 or 6) of the requested prefix.  Optionally, also the key
            :attr:`prefix_length` can be added to the `attr` argument, and will then
            override the default prefix length.

            Example::

                args = {
                    'from-pool': { 'name': 'CUSTOMER-' },
                    'family': 6,
                    'prefix_length': 64
                }

            From a prefix
                Instead of specifying a pool, a prefix which will be searched
                for new prefixes can be specified. In `args`, the key
                :attr:`from-prefix` is set to the prefix you want to allocate
                from and the key :attr:`prefix_length` is set to the wanted prefix
                length.

            Example::

                args = {
                    'from-prefix': '192.0.2.0/24'
                    'prefix_length': 27
                }

            The key :attr:`count` can also be set in the `args` argument to specify
            how many prefixes that should be returned. If omitted, the default
            value is 1000.

            The :func:`find_free_prefix` function is used internally by the
            :func:`add_prefix` function to find available prefixes from the given
            sources.
        """

        # input sanity
        if type(args) is not dict:
            raise NipapInputError("invalid input, please provide dict as args")

        # TODO: find good default value for max_num
        # TODO: let max_num be configurable from configuration file
        max_count = 1000
        if 'count' in args:
            if int(args['count']) > max_count:
                raise NipapValueError("count over the maximum result size")
        else:
            args['count'] = 1

        if 'from-pool' in args:
            if 'from-prefix' in args:
                raise NipapInputError("specify 'from-pool' OR 'from-prefix'")
            if 'family' not in args:
                raise NipapMissingInputError("'family' must be specified with 'from-pool' mode")
            if int(args['family']) != 4 and int(args['family']) != 6:
                raise NipapValueError("incorrect family specified, must be 4 or 6")

        elif 'from-prefix' in args:
            if type(args['from-prefix']) is not list:
                raise NipapInputError("from-prefix should be a list")
            if 'from-pool' in args:
                raise NipapInputError("specify 'from-pool' OR 'from-prefix'")
            if 'prefix_length' not in args:
                raise NipapMissingInputError("'prefix_length' must be specified with 'from-prefix'")
            if 'family' in args:
                raise NipapExtraneousInputError("'family' is superfluous when in 'from-prefix' mode")

        # determine prefixes
        prefixes = []
        wpl = 0
        if 'from-pool' in args:
            # extract prefixes from
            pool_result = self.list_pool(auth, args['from-pool'])
            self._logger.debug(args)
            if pool_result == []:
                raise NipapNonExistentError("Non-existent pool specified")
            for p in pool_result[0]['prefixes']:
                if self._get_afi(p) == args['family']:
                    prefixes.append(p)
            if len(prefixes) == 0:
                raise NipapInputError('No prefixes of family %d in pool' % args['family'])
            if 'prefix_length' not in args:
                if args['family'] == 4:
                    wpl = pool_result[0]['ipv4_default_prefix_length']
                else:
                    wpl = pool_result[0]['ipv6_default_prefix_length']

        afi = None
        if 'from-prefix' in args:
            for prefix in args['from-prefix']:
                prefix_afi = self._get_afi(prefix)
                if afi is None:
                    afi = prefix_afi
                elif afi != prefix_afi:
                    raise NipapInputError("mixing of address-family is not allowed for 'from-prefix' arg")
                prefixes.append(prefix)

        if 'prefix_length' in args:
            wpl = args['prefix_length']

        # sanity check the wanted prefix length
        if afi == 4:
            if wpl < 0 or wpl > 32:
                raise NipapValueError("the specified wanted prefix length argument must be between 0 and 32 for ipv4")
        elif afi == 6:
            if wpl < 0 or wpl > 128:
                raise NipapValueError("the specified wanted prefix length argument must be between 0 and 128 for ipv6")

        # build SQL
        params = {}
        # TODO: this makes me want to piss my pants
        #       we should really write a patch to psycopg2 or something to
        #       properly adapt an python list of texts with values looking
        #       like prefixes to a postgresql array of inets
        sql_prefix = ' UNION '.join('SELECT %(prefix' + str(prefixes.index(p)) + ')s AS prefix' for p in prefixes)
        for p in prefixes:
            params['prefix' + str(prefixes.index(p))] = str(p)

        damp = 'SELECT array_agg((prefix::text)::inet) FROM (' + sql_prefix + ') AS a'

        sql = """SELECT * FROM find_free_prefix(%(vrf)s, (""" + damp + """), %(prefix_length)s, %(max_result)s) AS prefix"""

        params['vrf'] = vrf['id']
        params['prefixes'] = prefixes
        params['prefix_length'] = wpl
        params['max_result'] = args['count']

        self._execute(sql, params)

        res = list()
        for row in self._curs_pg:
            res.append(str(row['prefix']))

        return res



    def list_prefix(self, auth, spec = None):
        """ List prefixes matching the `spec`.

            * `auth` [BaseAuth]
                AAA options.
            * `spec` [prefix_spec]
                Specifies prefixes to list. If omitted, all will be listed.

            Returns a list of dicts.

            This is a quite blunt tool for finding prefixes, mostly useful for
            fetching data about a single prefix. For more capable alternatives,
            see the :func:`search_prefix` or :func:`smart_search_prefix` functions.
        """

        self._logger.debug("list_prefix called; spec: %s" % str(spec))

        if type(spec) is dict:
            where, params = self._expand_prefix_spec(spec)
        else:
            raise NipapError("invalid prefix specification")

        if where != '':
            where = ' WHERE ' + where

        sql = """SELECT
            inp.id,
            vrf.vrf AS vrf,
            vrf.name AS vrf_name,
            family(prefix) AS family,
            inp.prefix,
            inp.display_prefix,
            inp.description,
            inp.node,
            inp.comment,
            inp.pool,
            inp.type,
            inp.indent,
            inp.country,
            inp.order_id,
            inp.external_key,
            inp.authoritative_source,
            inp.alarm_priority,
            inp.monitor
            FROM ip_net_plan inp
            JOIN ip_net_vrf vrf ON (inp.vrf = vrf.id) %s
            ORDER BY prefix""" % where

        self._execute(sql, params)

        res = list()
        for row in self._curs_pg:
            pref = dict(row)
            pref['display_prefix'] = str(pref['display_prefix'])
            res.append(pref)

        return res



    def _db_remove_prefix(self, recursive = False):
        """ Do the underlying database operations to delete a prefix
        """
        if recursive:
            prefix = spec['prefix']
            del spec['prefix']
            where, params = self._expand_prefix_spec(spec)
            spec['prefix'] = prefix
            params['prefix'] = prefix
            where = 'prefix <<= %(prefix)s AND ' + where
        else:
            where, params = self._expand_prefix_spec(spec)

        sql = "DELETE FROM ip_net_plan AS p WHERE %s" % where
        self._execute(sql, params)



    def remove_prefix(self, auth, spec, recursive = False):
        """ Remove prefix matching `spec`.

            * `auth` [BaseAuth]
                AAA options.
            * `spec` [prefix_spec]
                Specifies prefixe to remove.
        """

        self._logger.debug("remove_prefix called; spec: %s" % str(spec))

        # sanity check - do we have all attributes?
        if 'id' in spec:
            # recursive requires a prefix, so translate id to prefix
            p = self.list_prefix(auth, spec)[0]
            del spec['id']
            spec['prefix'] = p['prefix']
        elif 'prefix' in spec:
            pass
        else:
            raise NipapMissingInputError('missing prefix or id of prefix')

        prefixes = self.list_prefix(auth, spec)

        if recursive:
            spec['type'] = 'host'
            self._db_remove_prefix(spec, recursive)
            del spec['type']
            self._db_remove_prefix(spec, recursive)
        else:
            self._db_remove_prefix(spec)

        # write to audit table
        audit_params = {
            'schema': schema['id'],
            'schema_name': schema['name'],
            'username': auth.username,
            'authenticated_as': auth.authenticated_as,
            'full_name': auth.full_name,
            'authoritative_source': auth.authoritative_source
        }
        for p in prefixes:
            audit_params['prefix'] = p['id']
            audit_params['prefix_prefix'] = p['prefix']
            audit_params['description'] = 'Removed prefix %s' % p['prefix']
            sql, params = self._sql_expand_insert(audit_params)
            self._execute('INSERT INTO ip_net_log %s' % sql, params)

            if p['pool'] is not None:
                pool = self._get_pool(auth, schema_spec, { 'id': p['pool'] })
                audit_params2 = {
                    'schema': schema['id'],
                    'schema_name': schema['name'],
                    'pool': pool['id'],
                    'pool_name': pool['name'],
                    'prefix': p['id'],
                    'prefix_prefix': p['prefix'],
                    'description': 'Prefix %s removed from pool %s' % (p['prefix'], pool['name']),
                    'username': auth.username,
                    'authenticated_as': auth.authenticated_as,
                    'full_name': auth.full_name,
                    'authoritative_source': auth.authoritative_source
                }
                sql, params = self._sql_expand_insert(audit_params2)
                self._execute('INSERT INTO ip_net_log %s' % sql, params)



    def search_prefix(self, auth, query, search_options = {}):
        """ Search prefix list for prefixes matching `query`.

            * `auth` [BaseAuth]
                AAA options.
            * `query` [dict_to_sql]
                How the search should be performed.
            * `search_options` [options_dict]
                Search options, see below.

            Returns a list of dicts.

            The `query` argument passed to this function is designed to be
            able to specify how quite advanced search operations should be
            performed in a generic format. It is internally expanded to a SQL
            WHERE-clause.

            The `query` is a dict with three elements, where one specifies the
            operation to perform and the two other specifies its arguments. The
            arguments can themselves be `query` dicts, to build more complex
            queries.

            The :attr:`operator` key specifies what operator should be used for the
            comparison. Currently the following operators are supported:

            * :data:`and` - Logical AND
            * :data:`or` - Logical OR
            * :data:`equals` - Equality; =
            * :data:`not_equals` - Inequality; !=
            * :data:`like` - SQL LIKE
            * :data:`regex_match` - Regular expression match
            * :data:`regex_not_match` - Regular expression not match
            * :data:`contains` - IP prefix contains
            * :data:`contains_equals` - IP prefix contains or is equal to
            * :data:`contained_within` - IP prefix is contained within
            * :data:`contained_within_equals` - IP prefix is contained within or equals

            The :attr:`val1` and :attr:`val2` keys specifies the values which are subjected
            to the comparison. :attr:`val1` can be either any prefix attribute or an
            entire query dict. :attr:`val2` can be either the value you want to
            compare the prefix attribute to, or an entire `query` dict.

            Example 1 - Find the prefixes which contains 192.0.2.0/24::

                query = {
                    'operator': 'contains',
                    'val1': 'prefix',
                    'val2': '192.0.2.0/24'
                }

            This will be expanded to the pseudo-SQL query::

                SELECT * FROM prefix WHERE prefix contains '192.0.2.0/24'

            Example 2 - Find for all assignments in prefix 192.0.2.0/24::

                query = {
                    'operator': 'and',
                    'val1': {
                        'operator': 'equals',
                        'val1': 'type',
                        'val2': 'assignment'
                    },
                    'val2': {
                        'operator': 'contained_within',
                        'val1': 'prefix',
                        'val2': '192.0.2.0/24'
                    }
                }

            This will be expanded to the pseudo-SQL query::

                SELECT * FROM prefix WHERE (type == 'assignment') AND (prefix contained within '192.0.2.0/24')

            The `options` argument provides a way to alter the search result a
            bit to assist in client implementations. Most options regard parent
            and children prefixes, that is the prefixes which contain the
            prefix(es) matching the search terms (parents) or the prefixes
            which are contained by the prefix(es) matching the search terms.
            The search options can also be used to limit the number of rows
            returned.

            The following options are available:
                * :attr:`parents_depth` - How many levels of parents to return. Set to :data:`-1` to include all parents.
                * :attr:`children_depth` - How many levels of children to return. Set to :data:`-1` to include all children.
                * :attr:`include_all_parents` - Include all parents, no matter what depth is specified.
                * :attr:`include_all_children` - Include all children, no matter what depth is specified.
                * :attr:`max_result` - The maximum number of prefixes to return (default :data:`50`).
                * :attr:`offset` - Offset the result list this many prefixes (default :data:`0`).

            The options above gives the possibility to specify how many levels
            of parent and child prefixes to return in addition to the prefixes
            that actually matched the search terms. This is done by setting the
            :attr:`parents_depth` and :attr:`children depth` keys in the
            `search_options` dict to an integer value.  In addition to this it
            is possible to get all all parents and/or children included in the
            result set even though they are outside the limits set with
            :attr:`*_depth`.  The extra prefixes included will have the
            attribute :attr:`display` set to :data:`false` while the other ones
            (the actual search result togther with the ones included due to
            given depth) :attr:`display` set to :data:`true`. This feature is
            usable obtain search results with some context given around them,
            useful for example when displaying prefixes in a tree without the
            need to implement client side IP address logic.
        """

        #
        # sanitize search options and set default if option missing
        #

        # include_parents
        if 'include_all_parents' not in search_options:
            search_options['include_all_parents'] = False
        else:
            if search_options['include_all_parents'] not in (True, False):
                raise NipapValueError('Invalid value for option ' +
                    "'include_all_parents'. Only true and false valid. Supplied value :'%s'" % str(search_options['include_all_parents']))

        # include_children
        if 'include_all_children' not in search_options:
            search_options['include_all_children'] = False
        else:
            if search_options['include_all_children'] not in (True, False):
                raise NipapValueError('Invalid value for option ' +
                    "'include_all_children'. Only true and false valid. Supplied value: '%s'" % str(search_options['include_all_children']))

        # parents_depth
        if 'parents_depth' not in search_options:
            search_options['parents_depth'] = 0
        else:
            try:
                search_options['parents_depth'] = int(search_options['parents_depth'])
            except (ValueError, TypeError), e:
                raise NipapValueError('Invalid value for option' +
                    ''' 'parent_depth'. Only integer values allowed.''')

        # children_depth
        if 'children_depth' not in search_options:
            search_options['children_depth'] = 0
        else:
            try:
                search_options['children_depth'] = int(search_options['children_depth'])
            except (ValueError, TypeError), e:
                raise NipapValueError('Invalid value for option' +
                    ''' 'children_depth'. Only integer values allowed.''')

        # max_result
        if 'max_result' not in search_options:
            search_options['max_result'] = 50
        else:
            try:
                search_options['max_result'] = int(search_options['max_result'])
            except (ValueError, TypeError), e:
                raise NipapValueError('Invalid value for option' +
                    ''' 'max_result'. Only integer values allowed.''')

        # offset
        if 'offset' not in search_options:
            search_options['offset'] = 0
        else:
            try:
                search_options['offset'] = int(search_options['offset'])
            except (ValueError, TypeError), e:
                raise NipapValueError('Invalid value for option' +
                    ''' 'offset'. Only integer values allowed.''')

        self._logger.debug('search_prefix search_options: %s' % str(search_options))

        # translate search options to SQL
        if search_options['parents_depth'] >= 0:
            parents_selector = 'AND p1.indent BETWEEN p2.indent - %d AND p1.indent' % search_options['parents_depth']
        else:
            parents_selector = ''

        if search_options['children_depth'] >= 0:
            children_selector = 'AND p1.indent BETWEEN p2.indent AND p2.indent + %d' % search_options['children_depth']
        else:
            children_selector = ''

        if search_options['include_all_parents']:
            where_parents = ''
        else:
            where_parents = parents_selector

        if search_options['include_all_children']:
            where_children = ''
        else:
            where_children = children_selector

        display = '(p1.prefix << p2.display_prefix OR p2.prefix <<= p1.prefix %s) OR (p2.prefix >>= p1.prefix %s)' % (parents_selector, children_selector)

        where, opt = self._expand_prefix_query(query)
        sql = """
    SELECT
        id,
        vrf_id,
        vrf,
        vrf_name,
        family,
        display,
        match,
        prefix,
        prefix_length,
        display_prefix::text AS display_prefix,
        description,
        comment,
        node,
        pool,
        type,
        indent,
        country,
        order_id,
        external_key,
        authoritative_source,
        alarm_priority,
        monitor,
        CASE
            WHEN type = 'host'
                THEN 0
            WHEN type = 'assignment'
                THEN CASE
                    WHEN COUNT(1) OVER (PARTITION BY display_prefix::cidr) > 1
                        -- do not include the parent prefix in count
                        THEN COUNT(1) OVER (PARTITION BY display_prefix::cidr) - 1
                    ELSE -2
                END
            ELSE -2
        END AS children
    FROM (
        SELECT DISTINCT ON(p1.prefix) p1.id,
            p1.prefix,
            p1.display_prefix,
            p1.description,
            p1.comment,
            p1.node,
            p1.pool,
            p1.type,
            p1.indent,
            p1.country,
            p1.order_id,
            p1.external_key,
            p1.authoritative_source,
            p1.alarm_priority,
            p1.monitor,
            vrf.id AS vrf_id,
            vrf.vrf AS vrf,
            vrf.name AS vrf_name,
            masklen(p1.prefix) AS prefix_length,
            family(p1.prefix) AS family,
            (""" + display + """) AS display,
            CASE WHEN p1.prefix = p2.prefix THEN true ELSE false END AS match
            FROM ip_net_plan AS p1
            JOIN ip_net_plan AS p2 ON
            (
                (p1.vrf = p2.vrf)
                AND
                (
                    -- Join in the parents which were requested
                    (iprange(p1.prefix) >>= iprange(p2.prefix) """ + where_parents + """)
                    OR
                    -- Join in the children which were requested
                    (iprange(p1.prefix) << iprange(p2.prefix) """ + where_children + """)
                    OR
                    -- Join in all neighbors to the matched prefix
                    (iprange(p1.prefix) << iprange(p2.display_prefix::cidr) AND p1.indent = p2.indent)
                )
            )
            JOIN ip_net_vrf AS vrf ON (p1.vrf = vrf.id)
            WHERE p2.prefix IN (
                SELECT prefix FROM ip_net_plan WHERE """ + where + """
                ORDER BY prefix
                LIMIT """ + str(int(search_options['max_result']) + int(search_options['offset'])) + """
            ) ORDER BY p1.prefix, CASE WHEN p1.prefix = p2.prefix THEN 0 ELSE 1 END OFFSET """  + str(search_options['offset']) + ") AS a ORDER BY prefix"

        self._execute(sql, opt)

        result = list()
        for row in self._curs_pg:
            result.append(dict(row))
            # This is a SQL LIMIT clause implemented in Python. It is performed
            # here to avoid a silly planner missestimate in PostgreSQL. For too
            # low values of LIMIT, the planner will prefer plans with very low
            # startup costs which will in turn lead to the slow plan. We avoid
            # the low value (or any value really) of LIMIT by performing the
            # LIMIT in Python. There is still a LIMIT on the inner query which
            # together with the OFFSET, which is still performed in PostgreSQL,
            # yields a rather small result set and thus high speed.
            if len(result) >= int(search_options['max_result']):
                break

        return { 'search_options': search_options, 'result': result }



    def smart_search_prefix(self, auth, query_str, search_options = {}, query_dict = {}):
        """ Perform a smart search on prefix list.

            * `auth` [BaseAuth]
                AAA options.
            * `query_str` [string]
                Search string
            * `search_options` [options_dict]
                Search options. See :func:`search_prefix`.

            Return a dict with three elements:
                * :attr:`interpretation` - How the query string was interpreted.
                * :attr:`search_options` - Various search_options.
                * :attr:`result` - The search result.

                The :attr:`interpretation` is given as a list of dicts, each
                explaining how a part of the search key was interpreted (ie. what
                prefix attribute the search operation was performed on).

                The :attr:`result` is a list of dicts containing the search result.

            The smart search function tries to convert the query from a text
            string to a `query` dict which is passed to the
            :func:`search_prefix` function.  If multiple search keys are
            detected, they are combined with a logical AND.

            It tries to automatically detect IP addresses and prefixes and put
            these into the `query` dict with "contains_within" operators and so
            forth.

            See the :func:`search_prefix` function for an explanation of the
            `search_options` argument.
        """

        self._logger.debug("smart_search_prefix query string: %s" % query_str)

        # find query parts
        # XXX: notice the ugly workarounds for shlex not supporting Unicode
        query_str_parts = []
        try:
            for part in shlex.split(query_str.encode('utf-8')):
                query_str_parts.append({ 'string': part.decode('utf-8') })
        except:
            return {
                'interpretation': [
                    {
                        'string': query_str,
                        'interpretation': 'unclosed quote',
                        'attribute': 'text'
                    }
                ],
                'search_options': search_options,
                'result': []
            }

        # go through parts and add to query_parts list
        query_parts = list()
        for query_str_part in query_str_parts:

            # IPv4 prefix
            if self._get_afi(query_str_part['string']) == 4 and len(query_str_part['string'].split('/')) == 2:
                self._logger.debug("Query part '" + query_str_part['string'] + "' interpreted as prefix")
                query_str_part['interpretation'] = 'IPv4 prefix'
                query_str_part['attribute'] = 'prefix'

                address, prefix_length = query_str_part['string'].split('/')

                # complete a prefix to it's fully expanded form
                # 10/8 will be expanded into 10.0.0.0/8 which PostgreSQL can
                # parse correctly
                while len(address.split('.')) < 4:
                    address += '.0'

                prefix = address + '/' + prefix_length

                if prefix != query_str_part['string']:
                    query_str_part['expanded'] = prefix

                strict_prefix = str(IPy.IP(query_str_part['string'], make_net = True))
                if prefix != strict_prefix:
                    query_str_part['strict_prefix'] = strict_prefix

                query_str_part['operator'] = 'contained_within_equals'
                query_parts.append({
                    'operator': 'contained_within_equals',
                    'val1': 'prefix',
                    'val2': strict_prefix
                })

            # IPv4 address
            # split on dot to make sure we have all four octets before we do a
            # search
            elif self._get_afi(query_str_part['string']) == 4 and len(query_str_part['string'].split('.')) == 4:
                self._logger.debug("Query part '" + query_str_part['string'] + "' interpreted as prefix")
                query_str_part['interpretation'] = 'IPv4 address'
                query_str_part['operator'] = 'equals'
                query_str_part['attribute'] = 'prefix'
                query_parts.append({
                    'operator': 'equals',
                    'val1': 'prefix',
                    'val2': query_str_part['string']
                })

            # IPv6 prefix
            elif self._get_afi(query_str_part['string']) == 6 and len(query_str_part['string'].split('/')) == 2:
                self._logger.debug("Query part '" + query_str_part['string'] + "' interpreted as IPv6 prefix")
                query_str_part['interpretation'] = 'IPv6 prefix'
                query_str_part['operator'] = 'contained_within_equals'
                query_str_part['attribute'] = 'prefix'

                strict_prefix = str(IPy.IP(query_str_part['string'], make_net = True))
                if query_str_part['string'] != strict_prefix:
                    query_str_part['strict_prefix'] = strict_prefix

                query_parts.append({
                    'operator': 'contained_within_equals',
                    'val1': 'prefix',
                    'val2': strict_prefix
                })

            # IPv6 address
            elif self._get_afi(query_str_part['string']) == 6:
                self._logger.debug("Query part '" + query_str_part['string'] + "' interpreted as IPv6 address")
                query_str_part['interpretation'] = 'IPv6 address'
                query_str_part['operator'] = 'equals'
                query_str_part['attribute'] = 'prefix'
                query_parts.append({
                    'operator': 'equals',
                    'val1': 'prefix',
                    'val2': query_str_part['string']
                })

            # Description or comment
            # TODO: add an equal search for VRF here
            else:
                self._logger.debug("Query part '" + query_str_part['string'] + "' interpreted as desc/comment")
                query_str_part['interpretation'] = 'text'
                query_str_part['operator'] = 'regex'
                query_str_part['attribute'] = 'description or comment or node or order id'
                query_parts.append({
                    'operator': 'or',
                    'val1': {
                        'operator': 'or',
                        'val1': {
                            'operator': 'or',
                            'val1': {
                                'operator': 'regex_match',
                                'val1': 'comment',
                                'val2': query_str_part['string']
                            },
                            'val2': {
                                'operator': 'regex_match',
                                'val1': 'description',
                                'val2': query_str_part['string']
                            }
                        },
                        'val2': {
                            'operator': 'regex_match',
                            'val1': 'node',
                            'val2': query_str_part['string']
                        }
                    },
                    'val2': {
                        'operator': 'regex_match',
                        'val1': 'order_id',
                        'val2': query_str_part['string']
                    }
                })

        # Sum all query parts to one query
        query = {}
        if len(query_parts) > 0:
            query = query_parts[0]

        if len(query_parts) > 1:
            for query_part in query_parts[1:]:
                query = {
                    'operator': 'and',
                    'val1': query_part,
                    'val2': query
                }


        self._logger.debug("Expanded to: %s" % str(query))

<<<<<<< HEAD
        search_result = self.search_prefix(auth, query, search_options)
=======
        search_result = self.search_prefix(auth, schema_spec, query, search_options)
        search_result['interpretation'] = query_str_parts

        return search_result


    #
    # ASN functions
    #

    def _expand_asn_query(self, query, table_name = None):
        """ Expand ASN query dict into a WHERE-clause.

            If you need to prefix each column reference with a table
            name, that can be supplied via the table_name argument.
        """

        where = str()
        opt = list()

        # handle table name, can be None
        if table_name is None:
            col_prefix = ""
        else:
            col_prefix = table_name + "."

        if type(query['val1']) == dict and type(query['val2']) == dict:
            # Sub expression, recurse! This is used for boolean operators: AND OR
            # add parantheses

            sub_where1, opt1 = self._expand_asn_query(query['val1'], table_name)
            sub_where2, opt2 = self._expand_asn_query(query['val2'], table_name)
            try:
                where += str(" (%s %s %s) " % (sub_where1, _operation_map[query['operator']], sub_where2) )
            except KeyError:
                raise NoSuchOperatorError("No such operator %s" % str(query['operator']))

            opt += opt1
            opt += opt2

        else:

            # TODO: raise exception if someone passes one dict and one "something else"?

            # val1 is variable, val2 is string.
            asn_attr = dict()
            asn_attr['asn'] = 'asn'
            asn_attr['name'] = 'name'

            if query['val1'] not in asn_attr:
                raise NipapInputError('Search variable \'%s\' unknown' % str(query['val1']))

            # build where clause
            if query['operator'] not in _operation_map:
                raise NipapNoSuchOperatorError("No such operator %s" % query['operator'])

            where = str(" %s%s %s %%s " %
                ( col_prefix, asn_attr[query['val1']],
                _operation_map[query['operator']] )
            )

            opt.append(query['val2'])

        return where, opt



    def _expand_asn_spec(self, spec):
        """ Expand ASN specification to SQL.

            asn [integer]
                Automonous System Number

            name [string]
                name of ASN
        """

        if type(spec) is not dict:
            raise NipapInputError("schema specification must be a dict")

        allowed_values = ['asn', 'name']
        for a in spec:
            if a not in allowed_values:
                raise NipapExtraneousInputError("extraneous specification key %s" % a)

        if 'asn' in spec:
            if type(spec['asn']) not in (int, long):
                raise NipapValueError("asn specification key 'asn' must be an integer")
            if 'name' in spec:
                raise NipapExtraneousInputError("asn specification contain both 'asn' and 'name', specify asn or name")
        elif 'name' in spec:
            if type(spec['name']) != type(''):
                raise NipapValueError("asn specification key 'name' must be a string")
            if 'asn' in spec:
                raise NipapExtraneousInputError("asn specification contain both 'asn' and 'name', specify asn or name")

        where, params = self._sql_expand_where(spec, 'spec_')

        return where, params



    def list_asn(self, auth, spec = {}):
        """ List AS numbers
        """

        self._logger.debug("list_asn called; spec: %s" % str(spec))

        sql = "SELECT * FROM ip_net_asn"
        params = list()

        where, params = self._expand_asn_spec(spec)
        if len(params) > 0:
            sql += " WHERE " + where

        sql += " ORDER BY asn ASC"

        self._execute(sql, params)

        res = list()
        for row in self._curs_pg:
            res.append(dict(row))

        return res



    def add_asn(self, auth, attr):
        """ Add AS number to NIPAP.

            * `auth` [BaseAuth]
                AAA options.
            * `attr` [asn_attr]
                ASN attributes.
        """

        self._logger.debug("add_asn called; attr: %s" % str(attr))

        # sanity check - do we have all attributes?
        req_attr = [ 'asn', ]
        allowed_attr = [ 'asn', 'name' ]
        self._check_attr(attr, req_attr, allowed_attr)

        insert, params = self._sql_expand_insert(attr)
        sql = "INSERT INTO ip_net_asn " + insert

        self._execute(sql, params)

        # write to audit table
        audit_params = {
            'username': auth.username,
            'authenticated_as': auth.authenticated_as,
            'full_name': auth.full_name,
            'authoritative_source': auth.authoritative_source,
            'description': 'Added ASN %s with attr: %s' % (attr['asn'], str(attr))
        }

        sql, params = self._sql_expand_insert(audit_params)
        self._execute('INSERT INTO ip_net_log %s' % sql, params)

        return int(attr['asn'])



    def edit_asn(self, auth, asn, attr):
        """ Edit AS number

            * `auth` [BaseAuth] AAA options.
            * `asn` [integer] AS number to edit.
            * `attr` [asn_attr] New AS attributes.
        """

        self._logger.debug("edit_asn called; asn: %s attr: %s" %
                (str(asn), str(attr)))

        # sanity check - do we have all attributes?
        req_attr = [ ]
        allowed_attr = [ 'name', ]
        self._check_attr(attr, req_attr, allowed_attr)

        update, params = self._sql_expand_update(attr)

        if not isinstance(asn, ( int, long )):
            raise NipapValueError("'asn' must be integer")
        params['asn'] = asn

        sql = "UPDATE ip_net_asn SET " + update + " WHERE asn = %(asn)s"

        self._execute(sql, params)

        # write to audit table
        audit_params = {
            'username': auth.username,
            'authenticated_as': auth.authenticated_as,
            'full_name': auth.full_name,
            'authoritative_source': auth.authoritative_source
        }
        audit_params['description'] = 'Edited ASN %s attr: %s' % (str(asn), str(attr))

        sql, params = self._sql_expand_insert(audit_params)
        self._execute('INSERT INTO ip_net_log %s' % sql, params)



    def remove_asn(self, auth, asn):
        """ Remove AS number
        """

        self._logger.debug("remove_asn called; asn: %s" % str(asn))

        sql = "DELETE FROM ip_net_asn WHERE asn = %s"
        self._execute(sql, (asn, ))

        # write to audit table
        audit_params = {
            'username': auth.username,
            'authenticated_as': auth.authenticated_as,
            'full_name': auth.full_name,
            'authoritative_source': auth.authoritative_source,
            'description': 'Removed ASN %s' % str(asn)
        }
        sql, params = self._sql_expand_insert(audit_params)
        self._execute('INSERT INTO ip_net_log %s' % sql, params)



    def search_asn(self, auth, query, search_options = {}):
        """ Search ASNs for entries matching 'query'

            * `auth` [BaseAuth]
                AAA options.
            * `query` [dict_to_sql]
                How the search should be performed.
            * `search_options` [options_dict]
                Search options, see below.

            Returns a list of dicts.

            The `query` argument passed to this function is designed to be
            able to specify how quite advanced search operations should be
            performed in a generic format. It is internally expanded to a SQL
            WHERE-clause.

            The `query` is a dict with three elements, where one specifies the
            operation to perform and the two other specifies its arguments. The
            arguments can themselves be `query` dicts, to build more complex
            queries.

            The :attr:`operator` key specifies what operator should be used for the
            comparison. Currently the following operators are supported:

            * :data:`and` - Logical AND
            * :data:`or` - Logical OR
            * :data:`equals` - Equality; =
            * :data:`not_equals` - Inequality; !=
            * :data:`like` - SQL LIKE
            * :data:`regex_match` - Regular expression match
            * :data:`regex_not_match` - Regular expression not match

            The :attr:`val1` and :attr:`val2` keys specifies the values which are subjected
            to the comparison. :attr:`val1` can be either any prefix attribute or an
            entire query dict. :attr:`val2` can be either the value you want to
            compare the prefix attribute to, or an entire `query` dict.

            The search options can also be used to limit the number of rows
            returned or set an offset for the result.

            The following options are available:
                * :attr:`max_result` - The maximum number of prefixes to return (default :data:`50`).
                * :attr:`offset` - Offset the result list this many prefixes (default :data:`0`).
        """

        #
        # sanitize search options and set default if option missing
        #

        # max_result
        if 'max_result' not in search_options:
            search_options['max_result'] = 50
        else:
            try:
                search_options['max_result'] = int(search_options['max_result'])
            except (ValueError, TypeError), e:
                raise NipapValueError('Invalid value for option' +
                    ''' 'max_result'. Only integer values allowed.''')

        # offset
        if 'offset' not in search_options:
            search_options['offset'] = 0
        else:
            try:
                search_options['offset'] = int(search_options['offset'])
            except (ValueError, TypeError), e:
                raise NipapValueError('Invalid value for option' +
                    ''' 'offset'. Only integer values allowed.''')

        self._logger.debug('search_asn search_options: %s' % str(search_options))

        opt = None
        sql = """ SELECT * FROM ip_net_asn """

        # add where clause if we have any search terms
        if query != {}:

            where, opt = self._expand_asn_query(query)
            sql += " WHERE " + where

        sql += " ORDER BY asn LIMIT " + str(search_options['max_result'])
        self._execute(sql, opt)

        result = list()
        for row in self._curs_pg:
            result.append(dict(row))

        return { 'search_options': search_options, 'result': result }



    def smart_search_asn(self, auth, query_str, search_options = {}):
        """ Perform a smart search operation among AS numbers

            * `auth` [BaseAuth]
                AAA options.
            * `query_str` [string]
                Search string
            * `search_options` [options_dict]
                Search options. See :func:`search_asn`.

            Return a dict with three elements:
                * :attr:`interpretation` - How the query string was interpreted.
                * :attr:`search_options` - Various search_options.
                * :attr:`result` - The search result.

                The :attr:`interpretation` is given as a list of dicts, each
                explaining how a part of the search key was interpreted (ie. what
                schema attribute the search operation was performed on).

                The :attr:`result` is a list of dicts containing the search result.

            The smart search function tries to convert the query from a text
            string to a `query` dict which is passed to the
            :func:`search_asn` function.  If multiple search keys are
            detected, they are combined with a logical AND.

            See the :func:`search_asn` function for an explanation of the
            `search_options` argument.
        """

        self._logger.debug("smart_search_asn called; query_str: %s" % query_str)

        # find query parts
        # XXX: notice the ugly workarounds for shlex not supporting Unicode
        query_str_parts = []
        try:
            for part in shlex.split(query_str.encode('utf-8')):
                query_str_parts.append({ 'string': part.decode('utf-8') })
        except:
            return {
                'interpretation': [
                    {
                        'string': query_str,
                        'interpretation': 'unclosed quote',
                        'attribute': 'text'
                    }
                ],
                'search_options': search_options,
                'result': []
            }

        # go through parts and add to query_parts list
        query_parts = list()
        for query_str_part in query_str_parts:

            is_int = True
            try:
                int(query_str_part['string'])
            except ValueError:
                is_int = False

            if is_int:
                self._logger.debug("Query part '" + query_str_part['string'] + "' interpreted as integer (ASN)")
                query_str_part['interpretation'] = 'asn'
                query_str_part['operator'] = 'equals'
                query_str_part['attribute'] = 'asn'
                query_parts.append({
                    'operator': 'equals',
                    'val1': 'asn',
                    'val2': query_str_part['string']
                })

            else:
                self._logger.debug("Query part '" + query_str_part['string'] + "' interpreted as text")
                query_str_part['interpretation'] = 'text'
                query_str_part['operator'] = 'regex'
                query_str_part['attribute'] = 'name'
                query_parts.append({
                    'operator': 'regex_match',
                    'val1': 'name',
                    'val2': query_str_part['string']
                })

        # Sum all query parts to one query
        query = {}
        if len(query_parts) > 0:
            query = query_parts[0]

        if len(query_parts) > 1:
            for query_part in query_parts[1:]:
                query = {
                    'operator': 'and',
                    'val1': query_part,
                    'val2': query
                }

        self._logger.debug("Expanded to: %s" % str(query))

        search_result = self.search_asn(auth, query, search_options)
>>>>>>> 600927c9
        search_result['interpretation'] = query_str_parts

        return search_result



class NipapError(Exception):
    """ NIPAP base error class.
    """

    error_code = 1000


class NipapInputError(NipapError):
    """ Erroneous input.

        A general input error.
    """

    error_code = 1100


class NipapMissingInputError(NipapInputError):
    """ Missing input.

        Most input is passed in dicts, this could mean a missing key in a dict.
    """

    error_code = 1110


class NipapExtraneousInputError(NipapInputError):
    """ Extraneous input.

        Most input is passed in dicts, this could mean an unknown key in a dict.
    """

    error_code = 1120


class NipapNoSuchOperatorError(NipapInputError):
    """ A non existent operator was specified.
    """

    error_code = 1130


class NipapValueError(NipapError):
    """ Something wrong with a value

        For example, trying to send an integer when an IP address is expected.
    """

    error_code = 1200


class NipapNonExistentError(NipapError):
    """ A non existent object was specified

        For example, try to get a prefix from a pool which doesn't exist.
    """

    error_code = 1300


class NipapDuplicateError(NipapError):
    """ The passed object violates unique constraints

        For example, create a schema with a name of an already existing one.
    """

    error_code = 1400<|MERGE_RESOLUTION|>--- conflicted
+++ resolved
@@ -105,6 +105,26 @@
     * :func:`~Nipap.add_pool` - Add a pool.
     * :func:`~Nipap.edit_pool` - Edit a pool.
     * :func:`~Nipap.remove_pool` - Remove a pool.
+    * :func:`~Nipap.search_pool` - Search pools from a specifically formatted dict.
+    * :func:`~Nipap.smart_search_pool` - Search pools from arbitarly formatted string.
+
+    ASN
+    ---
+    An ASN object represents an Autonomous System Number (ASN).
+
+    ASN attributes
+    ^^^^^^^^^^^^^^
+    * :attr:`asn` - AS number.
+    * :attr:`name` - A name of the AS number.
+
+    ASN functions
+    ^^^^^^^^^^^^^
+    * :func:`~Nipap.list_asn` - Return a list of ASNs.
+    * :func:`~Nipap.add_asn` - Add an ASN.
+    * :func:`~Nipap.edit_asn` - Edit an ASN.
+    * :func:`~Nipap.remove_asn` - Remove an ASN.
+    * :func:`~Nipap.search_asn` - Search ASNs from specifically formatted dict.
+    * :func:`~Nipap.smart_search_asn` - Search ASNs from arbitarly formatted string.
 
 
     The 'spec'
@@ -994,7 +1014,7 @@
             self._logger.debug("Query part '" + query_str_part['string'] + "' interpreted as text")
             query_str_part['interpretation'] = 'text'
             query_str_part['operator'] = 'regex'
-            query_str_part['attribute'] = 'name or description'
+            query_str_part['attribute'] = 'vrf or name or description'
             query_parts.append({
                 'operator': 'or',
                 'val1': {
@@ -2767,10 +2787,7 @@
 
         self._logger.debug("Expanded to: %s" % str(query))
 
-<<<<<<< HEAD
         search_result = self.search_prefix(auth, query, search_options)
-=======
-        search_result = self.search_prefix(auth, schema_spec, query, search_options)
         search_result['interpretation'] = query_str_parts
 
         return search_result
@@ -3187,7 +3204,6 @@
         self._logger.debug("Expanded to: %s" % str(query))
 
         search_result = self.search_asn(auth, query, search_options)
->>>>>>> 600927c9
         search_result['interpretation'] = query_str_parts
 
         return search_result
