--------------------------------------------
--
-- The basic table structure and similar
--
--------------------------------------------

COMMENT ON DATABASE nipap IS 'NIPAP database - schema version: 1';

CREATE TYPE ip_net_plan_type AS ENUM ('reservation', 'assignment', 'host');

CREATE TYPE priority_5step AS ENUM ('warning', 'low', 'medium', 'high', 'critical');


CREATE TABLE ip_net_asn (
	asn integer NOT NULL PRIMARY KEY,
	name text
);

--
-- This is where we store VRFs
--
CREATE TABLE ip_net_vrf (
	id serial PRIMARY KEY,
	rt text,
	name text,
	description text
);

--
-- A little hack to allow a single VRF with no VRF or name
--
CREATE UNIQUE INDEX ip_net_vrf__unique_vrf__index ON ip_net_vrf ((''::TEXT)) WHERE rt IS NULL;
CREATE UNIQUE INDEX ip_net_vrf__unique_name__index ON ip_net_vrf ((''::TEXT)) WHERE name IS NULL;
--
INSERT INTO ip_net_vrf (id, rt, name, description) VALUES (0, NULL, 'default', 'The default VRF, typically the Internet.');

CREATE UNIQUE INDEX ip_net_vrf__rt__index ON ip_net_vrf (rt) WHERE rt IS NOT NULL;
CREATE UNIQUE INDEX ip_net_vrf__name__index ON ip_net_vrf (name) WHERE name IS NOT NULL;
-- TODO: add trigger function on I/U to validate vrf format (123.123.123.123:4567 or 1234:5678 - 32:16 or 16:32)

COMMENT ON TABLE ip_net_vrf IS 'IP Address VRFs';
COMMENT ON INDEX ip_net_vrf__rt__index IS 'VRF RT';
COMMENT ON INDEX ip_net_vrf__name__index IS 'VRF name';



--
-- This table is used to store our pools. pools are for a specific
-- purpose and when you need a specific type of address, ie a core
-- loopback or similar, you'll just pick the right pool and get an
-- address assigned automatically.
--
CREATE TABLE ip_net_pool (
	id serial PRIMARY KEY,
	name text NOT NULL UNIQUE,
	description text,
	default_type ip_net_plan_type,
	ipv4_default_prefix_length integer,
	ipv6_default_prefix_length integer
);

COMMENT ON TABLE ip_net_pool IS 'IP Pools for assigning prefixes from';

COMMENT ON INDEX ip_net_pool_name_key IS 'pool name';


--
-- this table stores the actual prefixes in the address plan, or net 
-- plan as I prefer to call it
--
-- pool is the pool for which this prefix is part of and from which 
-- assignments can be made
--
CREATE TABLE ip_net_plan (
	id serial PRIMARY KEY,
	vrf_id integer NOT NULL DEFAULT 0 REFERENCES ip_net_vrf (id) ON UPDATE CASCADE ON DELETE CASCADE,
	prefix cidr NOT NULL,
	display_prefix inet,
	description text,
	comment text,
	node text,
	pool_id integer REFERENCES ip_net_pool (id) ON UPDATE CASCADE ON DELETE SET NULL,
	type ip_net_plan_type NOT NULL,
	indent integer,
	country text,
	order_id text,
	external_key text,
	authoritative_source text NOT NULL DEFAULT 'nipap',
	alarm_priority priority_5step,
	monitor boolean,
<<<<<<< HEAD
	vlan integer
=======
	tags text[] DEFAULT '{}',
	inherited_tags text[] DEFAULT '{}'
>>>>>>> 219780ed
);

COMMENT ON TABLE ip_net_plan IS 'Actual address / prefix plan';

COMMENT ON COLUMN ip_net_plan.vrf_id IS 'VRF in which the prefix resides';
COMMENT ON COLUMN ip_net_plan.prefix IS '"true" IP prefix, with hosts registered as /32';
COMMENT ON COLUMN ip_net_plan.display_prefix IS 'IP prefix with hosts having their covering assignments prefix-length';
COMMENT ON COLUMN ip_net_plan.description IS 'Prefix description';
COMMENT ON COLUMN ip_net_plan.comment IS 'Comment!';
COMMENT ON COLUMN ip_net_plan.node IS 'Name of the node, typically the hostname or FQDN of the node (router/switch/host) on which the address is configured';
COMMENT ON COLUMN ip_net_plan.pool_id IS 'Pool that this prefix is part of';
COMMENT ON COLUMN ip_net_plan.type IS 'Type is one of "reservation", "assignment" or "host"';
COMMENT ON COLUMN ip_net_plan.indent IS 'Number of indents to properly render this prefix';
COMMENT ON COLUMN ip_net_plan.country IS 'ISO3166-1 two letter country code';
COMMENT ON COLUMN ip_net_plan.order_id IS 'Order identifier';
COMMENT ON COLUMN ip_net_plan.external_key IS 'Field for use by exernal systems which need references to its own dataset.';
COMMENT ON COLUMN ip_net_plan.authoritative_source IS 'The authoritative source for information regarding this prefix';
COMMENT ON COLUMN ip_net_plan.alarm_priority IS 'Priority of alarms sent for this prefix to NetWatch.';
COMMENT ON COLUMN ip_net_plan.monitor IS 'Whether the prefix should be monitored or not.';

CREATE UNIQUE INDEX ip_net_plan__vrf_id_prefix__index ON ip_net_plan (vrf_id, prefix);

CREATE INDEX ip_net_plan__vrf_id__index ON ip_net_plan (vrf_id);
CREATE INDEX ip_net_plan__node__index ON ip_net_plan (node);
CREATE INDEX ip_net_plan__family__index ON ip_net_plan (family(prefix));
CREATE INDEX ip_net_plan__prefix_iprange_index ON ip_net_plan USING gist(iprange(prefix));

COMMENT ON INDEX ip_net_plan__vrf_id_prefix__index IS 'prefix';

--
-- Audit log table
--
CREATE TABLE ip_net_log (
	id serial PRIMARY KEY,
	vrf_id INTEGER,
	vrf_rt TEXT,
	vrf_name TEXT,
	prefix_prefix cidr,
	prefix_id INTEGER,
	pool_name TEXT,
	pool_id INTEGER,
	timestamp TIMESTAMP WITH TIME ZONE NOT NULL DEFAULT NOW(),
	username TEXT NOT NULL,
	authenticated_as TEXT NOT NULL,
	authoritative_source TEXT NOT NULL,
	full_name TEXT,
	description TEXT NOT NULL
);

COMMENT ON TABLE ip_net_log IS 'Log of changes made to tables';

COMMENT ON COLUMN ip_net_log.vrf_id IS 'ID of affected VRF, or VRF of affected prefix';
COMMENT ON COLUMN ip_net_log.vrf_rt IS 'RT of affected VRF, or RT of VRF of affected prefix';
COMMENT ON COLUMN ip_net_log.vrf_name IS 'Name of affected VRF, or name of VRF of affected prefix';
COMMENT ON COLUMN ip_net_log.prefix_id IS 'ID of affected prefix';
COMMENT ON COLUMN ip_net_log.prefix_prefix IS 'Prefix which was affected of the action';
COMMENT ON COLUMN ip_net_log.pool_id IS 'ID of affected pool';
COMMENT ON COLUMN ip_net_log.pool_name IS 'Name of affected pool';
COMMENT ON COLUMN ip_net_log.timestamp IS 'Time when the change was made';
COMMENT ON COLUMN ip_net_log.username IS 'Username of the user who made the change';
COMMENT ON COLUMN ip_net_log.authenticated_as IS 'Username of user who authenticated the change. This can be a real person or a system which is trusted to perform operations in another users name.';
COMMENT ON COLUMN ip_net_log.authoritative_source IS 'System from which the action was made';
COMMENT ON COLUMN ip_net_log.full_name IS 'Full name of the user who is responsible for the action';
COMMENT ON COLUMN ip_net_log.description IS 'Text describing the action';

--
-- Indices.
--
CREATE INDEX ip_net_log__vrf__index ON ip_net_log(vrf_id);
CREATE INDEX ip_net_log__prefix__index ON ip_net_log(prefix_id);
CREATE INDEX ip_net_log__pool__index ON ip_net_log(pool_id);



--
-- Triggers for sanity checking on ip_net_vrf table.
--
CREATE TRIGGER trigger_ip_net_vrf__iu_before
	BEFORE UPDATE OR INSERT
	ON ip_net_vrf
	FOR EACH ROW
	EXECUTE PROCEDURE tf_ip_net_vrf_iu_before();

CREATE TRIGGER trigger_ip_net_vrf__d_before
	BEFORE DELETE
	ON ip_net_vrf
	FOR EACH ROW
	EXECUTE PROCEDURE tf_ip_net_vrf_d_before();



--
-- Triggers for consistency checking and updating indent level on ip_net_plan
-- table.
--
CREATE TRIGGER trigger_ip_net_plan_prefix__iu_before
	BEFORE UPDATE OR INSERT
	ON ip_net_plan
	FOR EACH ROW
	EXECUTE PROCEDURE tf_ip_net_prefix_iu_before();

CREATE TRIGGER trigger_ip_net_plan_prefix__d_before
	BEFORE DELETE
	ON ip_net_plan
	FOR EACH ROW
	EXECUTE PROCEDURE tf_ip_net_prefix_d_before();

CREATE TRIGGER trigger_ip_net_plan_prefix__iu_after
	AFTER DELETE OR INSERT OR UPDATE
	ON ip_net_plan
	FOR EACH ROW
	EXECUTE PROCEDURE tf_ip_net_prefix_family_after();
<|MERGE_RESOLUTION|>--- conflicted
+++ resolved
@@ -88,12 +88,9 @@
 	authoritative_source text NOT NULL DEFAULT 'nipap',
 	alarm_priority priority_5step,
 	monitor boolean,
-<<<<<<< HEAD
-	vlan integer
-=======
+	vlan integer,
 	tags text[] DEFAULT '{}',
 	inherited_tags text[] DEFAULT '{}'
->>>>>>> 219780ed
 );
 
 COMMENT ON TABLE ip_net_plan IS 'Actual address / prefix plan';
