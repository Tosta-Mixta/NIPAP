--- conflicted
+++ resolved
@@ -398,7 +398,6 @@
 
 
 
-<<<<<<< HEAD
     def test_add_prefix(self):
         """ Test add_prefix in a bit more detail
         """
@@ -434,37 +433,7 @@
         res = self.nap.add_prefix(prefix_attrs, {'from-prefix': ['10.0.0.0/24'], 'prefix_length': 30 })
         p = self.nap.list_prefix({ 'id': res })
         self.assertEqual(p[0]['prefix'], '10.0.0.0/30', "New prefix differ from what it should be!")
-=======
-    def test_prefix_search(self):
-        """ Test prefix search function
-        """
-        prefix_attrs = {
-                'authoritative_source': 'nap-test',
-                'schema_id': self.schema_attrs['id'],
-                'prefix': '1.3.3.7/32',
-                'description': 'test prefix',
-                'comment': 'test comment, please remove! ;)'
-                }
-
-        self.nap.add_prefix(prefix_attrs)
-
-        # perform a very basic search
-        prefix = self.nap.search_prefix(
-            { 'operator': 'and',
-                'val1': {
-                    'operator': 'equals',
-                    'val1': 'schema',
-                    'val2': self.schema_attrs['id']
-                },
-                'val2': {
-                    'operator': 'equals',
-                    'val1': 'prefix',
-                    'val2': '1.3.3.7'
-                }
-            })
-
-        for a in prefix_attrs:
-            self.assertEqual(prefix[0][a], prefix_attrs[a], 'Found object differ from listed on attribute: ' + a)
+
 
 
     def test_prefix_search_simple(self):
@@ -499,7 +468,6 @@
         self.nap.add_prefix(prefix_attrs)
         res = self.nap.smart_search_prefix(r"""1.3.3.77 "-ish" """, {'id': self.schema_attrs['id']})
         self.assertEqual(res['result'][0]['prefix'], '1.3.3.77/32', 'Prefix not found')
->>>>>>> 854adbcb
 
 
 
