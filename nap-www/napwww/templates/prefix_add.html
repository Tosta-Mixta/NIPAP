--- conflicted
+++ resolved
@@ -53,53 +53,6 @@
 
 }
 
-<<<<<<< HEAD
-/*
- * Show prefix allocation container depending on what allocation
- * method is chosen.
- */
-function showAllocContainer(e) {
-
-    // from-prefix
-    if (e.currentTarget.id == 'radio-from-prefix') {
-
-        alloc_method = 'from-prefix';
-
-        $("#from-prefix_container").show();
-        $("#from-pool_container").hide();
-        $("#prefix_data_container").hide();
-        $("#prefix_row").hide();
-        $("html,body").animate({ scrollTop: $("#from-prefix_container").offset().top - 50}, 700);
-
-    // from-pool
-    } else if (e.currentTarget.id == 'radio-from-pool') {
-
-        alloc_method = 'from-pool';
-
-        $("#from-prefix_container").hide();
-        $("#from-pool_container").show();
-        $("#prefix_data_container").hide();
-        $("#prefix_row").hide();
-        $('#prefix_length_prefix_container').hide();
-        $("html,body").animate({ scrollTop: $("#from-pool_container").offset().top - 50}, 700);
-
-    // else - manual
-    } else {
-
-        alloc_method = 'manual';
-
-        $("#from-prefix_container").hide();
-        $("#from-pool_container").hide();
-        $("#prefix_data_container").show();
-        $("#prefix_row").css('display', 'table-row');
-        $('#prefix_length_prefix_container').hide();
-        $("html,body").animate({ scrollTop: $("#prefix_data_container").offset().top - 50}, 700);
-
-    }
-
-}
-=======
->>>>>>> 69690218
 
 /*
  * Toggle change of prefix length
