--- conflicted
+++ resolved
@@ -255,14 +255,6 @@
 						Monitor
 					</dt>
 					<dd>
-<<<<<<< HEAD
-						<input id="radio-prefix-alarmprio-reservation" type="radio" name="prefix_alarm_priority" value="low">
-						<label for="radio-prefix-alarmprio-reservation">Low</label>
-						<input id="radio-prefix-alarmprio-assignment" type="radio" name="prefix_alarm_priority" value="medium">
-						<label for="radio-prefix-alarmprio-assignment">Medium</label>
-						<input id="radio-prefix-alarmprio-host" type="radio" name="prefix_alarm_priority" value="high">
-						<label for="radio-prefix-type-host">High</label>
-=======
                         <input type="checkbox" name="prefix_monitor" value="true">
                         <span id="alarm_priority_container">
                             Priority:
@@ -273,7 +265,6 @@
                             <input type="radio" id="radio-prefix-alarm-prio-high" name="prefix_alarm_priority" value="high">
                             <label for="radio-prefix-alarm-prio-high">high</label>
                         </span>
->>>>>>> eb7fcb64
 					</dd>
 				</dl>
 			</div>
