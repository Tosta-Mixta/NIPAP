/**********************************************************************
 *
 * NAP JavaScript functions
 *
 *********************************************************************/

/**
 * Global variables...
 */
var schema_id = 0;

/*
 * The prefix_list variable is used to keep a copy of all the prefixes
 * currently in the displayed list. Before adding, they are given a new
 * attribute: has_children. It is used to save information regarding
 * whether the prefix has children or not. These values are allowed:
 *  -2: We have no clue
 *  -1: At least one, but might be more (used for parent prefixes which
 *	  was received when a prefix further down was requested including
 *	  parents)
 *   0: No children
 *   1: Has children
 */
var prefix_list = Object();
var indent_head = Object();

// Object for storing statistics
var stats = Object();

/*
 * Holy shit, this is an ugly hack...
 * As the prefix search results sometimes need to link to an edit-prefix-page
 * and sometimes need to link to a select-prefix function, we keep the current
 * state in a global variable...
 */
var prefix_link_type = 'edit';

// Max prefix lengths for different address families
var max_prefix_length = [32, 128];

var current_query = '';
var query_id = 0;
var newest_query = 0;


/**
 * A general log function
 *
 * This will try to post a message to the javascript console available in
 * Chrome / Firefox, if that's not available, it'll try opera and thereafter
 * give up.
 */
function log(msg) {
	try {
		console.log(msg);
	} catch (error) {
		try {
			window.opera.postError(msg)
		} catch (error) {
			// no console available
		}
	}
}

/**
 * Display a notice popup
 *
 * @param title string Title to display above error message.
 * @param msg Message to display to user.
 */
function displayNotice(title, msg) {

	// Don't display more than one popup
	if ($("#notice_dialog").length) {
		return;
	}

	$("body").append('<div class="fade_bg">');
	$("body").append('<div id="notice_dialog" class="dialog">');
	$("#notice_dialog").html('<h3 class="dialog_title">' + title + '</h3>' +
		'<div class="dialog_text">' + msg + "</div>" +
		'<div class="dialog_options">' +
		'<div class="button button_green" id="close_notice_btn">' +
		'<div style="display: inline-block; vertical-align: middle;">OK</div>' +
		'</div>');
	$("#close_notice_btn").click(removeNotice);

	$(".fade_bg").fadeIn(200);
	$("#notice_dialog").fadeIn(200);

}

/*
 * Remove notice popup.
 */
function removeNotice() {

	$("#notice_dialog").fadeOut(200);
	$(".fade_bg").fadeOut(200);
	window.setTimeout(function() { $("#notice_dialog").remove(); }, 200);
	window.setTimeout(function() { $(".fade_bg").remove(); }, 200);

}

/*
 * Display verification dialog.
 * TODO: remove inline javascript on no-option
 * TODO: add support for passing javascript functions instead of URLs
 */
function displayVerify(msg, url) {

	$('body').append('<div class="fade_bg">');
	$('body').append('<div class="dialog" id="verify_dialog">');
	var d = $('#verify_dialog');
	d.append('<h3 class="dialog_title">Are you sure?</h3>');
	d.append('<div class="dialog_text">' + msg + '</div>');
	d.append('<div class="dialog_options">' +
	'<a href="' + url + '"><div class="button button_green" style="margin: 10px;">' +
	'<div style="display: inline-block; vertical-align: middle;">YES</div></div></a>' +
	'<a href="javascript:void(0);" onclick="removeVerify();">' +
	'<div class="button button_red" style="margin: 10px;">' +
	'<div style="display: inline-block; vertical-align: middle;">NO</div></div></a>');

	$(".fade_bg").fadeIn(200);
	$("#verify_dialog").fadeIn(200);

	return false;

}

/*
 * Remove verification dialog
 */
function removeVerify() {

	$("#verify_dialog").fadeOut(200);
	$(".fade_bg").fadeOut(200);
	window.setTimeout(function() { $("#verify_dialog").remove(); }, 200);
	window.setTimeout(function() { $(".fade_bg").remove(); }, 200);

}

/*
 * Error handler for ajax-errors.
 *
 * Function designed to be passed as error callback to i.e. getJSON().
 */
function ajaxErrorHandler(e, jqXHR, ajaxSettings, thrownError) {

	displayNotice('Server error', thrownError);

}


/**********************************************************************
 *
 * Prefix list functions
 *
 *********************************************************************/

/*
 * Toggles a collapse group
 */
function toggleGroup(id) {

	var col = $('#collapse' + id);

	if (col.css('display') == 'none') {
		expandGroup(id);
	} else {
		collapseGroup(id);
	}

}

/*
 * Expands a collapse group
 */
function expandGroup(id) {

	var col = $('#collapse' + id);
	var exp = $('#prefix_exp' + id);

	col.slideDown();
	exp.html('&nbsp;-&nbsp;');

}

/*
 * Collapse a collapse group
 */
function collapseGroup(id) {

	var col = $('#collapse' + id);
	var exp = $('#prefix_exp' + id);

	col.slideUp();
	exp.html('&nbsp;+&nbsp;');

}

/*
 * Perform a search operation
 */
function performPrefixSearch(explicit) {
	if (explicit != true) {
		explicit = false;
	}

	// Skip search if query string empty
	if (jQuery.trim($('#query_string').val()).length < 1) {
		$('#prefix_list').empty();
		$('#search_interpret_container').empty();
		return true;
	}
	// Skip search if it's the currently rendered or outstanding query string
	if ($('#query_string').val() == current_query && explicit == false) {
		return true;
	}
	current_query = $('#query_string').val();

	// Keep track of search state
	stats.query_sent = new Date().getTime();
	if (!('last_state' in stats)) {
		stats.last_state = 3;
	}
	if (stats.last_state != 3) {
		log('Warning: State is ' + stats.last_state + ', should be 3!');
	}
	stats.last_state = 1;

	var search_q = {
		'query_id': query_id,
		'query_string': $('#query_string').val(),
		'schema': schema_id,
		'parents_depth': optToDepth($('input[name="search_opt_parent"]:checked').val()),
		'children_depth': optToDepth($('input[name="search_opt_child"]:checked').val()),
		'include_all_parents': 'true',
		'include_all_children': 'false',
		'max_result': 50,
		'offset': 0
	}
	query_id += 1;

	$('#prefix_list').empty();

	showLoadingIndicator($('#prefix_list'));
	$.getJSON("/xhr/smart_search_prefix", search_q, receivePrefixList);

}


/*
 * Add a prefix to the prefix list.
 */
function showPrefix(prefix, parent_container) {

	// add main prefix container
	parent_container.append('<div id="prefix_entry' + prefix.id + '">');
	var prefix_entry = $('#prefix_entry' + prefix.id);
	prefix_entry.attr('class', 'prefix_entry');
	if (prefix.match == true) {
		prefix_entry.addClass("row_match");
	} else {
		prefix_entry.addClass("row_collateral");
	}
	prefix_entry.hover(
		function() { prefix_entry.addClass("row_hover"); },
		function() { prefix_entry.removeClass("row_hover"); }
	);

	// add indent and prefix container
	prefix_entry.append('<div id="prefix_ind_pref' + prefix.id + '">');
	var prefix_ind_pref = $('#prefix_ind_pref' + prefix.id);
	prefix_ind_pref.addClass('prefix_ind_pref');

	// add indent
	prefix_ind_pref.append('<div id="prefix_indent' + prefix.id + '">');
	var prefix_indent = $('#prefix_indent' + prefix.id);
	prefix_indent.addClass("prefix_indent");

	// If the prefixes has children  (or we do not know), add expand button
	if (prefix.has_children == 0 || hasMaxPreflen(prefix)) {

		// the prefix_indent container must contain _something_
		prefix_indent.html('&nbsp;');

	} else {

		// add expand button
		prefix_indent.html('<span class="exp_button" id="prefix_exp' + prefix.id + '" onClick="collapseClick(' + prefix.id + ')">&nbsp;+&nbsp;</span>');

		// If we are sure that the children has been fetched, the group will
		// already be fully expanded and a minus sign should be shown
		if (prefix.has_children == 1) {
			$("#prefix_exp" + prefix.id).html("&mbsp;-&nbsp;");
		}

	}

	prefix_indent.width(prefix_indent.width() + 30 * prefix.indent);

	// add prefix
	prefix_ind_pref.append('<div id="prefix_prefix' + prefix.id + '">');
	var prefix_prefix = $('#prefix_prefix' + prefix.id);
	prefix_prefix.addClass("prefix_prefix");

	// Different actions for different list types...
	// First: select a prefix in the list
	if (prefix_link_type == 'select') {

		prefix_prefix.html('<a href="javascript:void(0);" onClick="selectPrefix(' +
			prefix.id + '); return false;">' + prefix.display_prefix + '</a>');

	// Add prefix to pool
	} else if (prefix_link_type == 'add_to_pool') {

		prefix_prefix.html('<a href="/pool/add_prefix/' + pool_id + '?prefix=' +
			prefix.id + '&schema=' + schema_id + '" onClick="addToPool(' + prefix.id +
			'); return false;">' + prefix.display_prefix + '</a>');

	// Or edit prefix
	} else {
		prefix_prefix.html('<a href="/prefix/edit/' + prefix.id + '?schema=' +
			schema_id + '">' + prefix.display_prefix + '</a>');
	}

	// Add prefix type
	prefix_entry.append('<div id="prefix_type' + prefix.id + '">');
	var prefix_type = $('#prefix_type' + prefix.id);
	prefix_type.addClass("prefix_type");
	prefix_type.html(prefix.type);

	// Add prefix description
	prefix_entry.append('<div id="prefix_description' + prefix.id + '">');
	var prefix_description = $('#prefix_description' + prefix.id);
	prefix_description.addClass("prefix_description");
	prefix_description.html(prefix.description);

}


/*
 * Callback function called when prefixes are received.
 * Plots prefixes and adds them to list.
 */
function receivePrefixList(search_result) {
	stats.response_received = new Date().getTime();

	if (! ('query_id' in search_result.search_options)) {
		displayNotice("Error", 'No query_id');
		return;
	}
	if (parseInt(search_result.search_options.query_id) < parseInt(newest_query)) {
		return;
	}
	newest_query = parseInt(search_result.search_options.query_id);

	// Keep track of search state
	if (stats.last_state != 1) {
		log('Warning: State is ' + stats.last_state + ', should be 1!');
	}
	stats.last_state = 2;

	// Error?
	if ('error' in search_result) {
		displayNotice("Error", search_result.message);
		return;
	}

	/*
	 * Interpretation list
	 */
	var intp_cont = $("#search_interpret_container");
	intp_cont.empty();
	for (key in search_result.interpretation) {

		var interp = search_result.interpretation[key];
		var text = '<b>' + interp.string + ':</b> ' + interp.interpretation;
		var tooltip = '';
		if (interp.attribute == 'prefix' && interp.operator == 'contained_within_equals') {
			text += ' within ';

			if ('strict_prefix' in interp) {
				text += '<b>' + interp.strict_prefix + '</b>';
				tooltip = 'Prefix must be contained within ' + interp.strict_prefix + ', which is the base prefix of ' + interp.expanded + ' (automatically expanded from ' + interp.string + ')';
			} else if ('expanded' in interp) {
				text += '<b>' + interp.expanded + '</b>';
				tooltip = 'Prefix must be contained within ' + interp.expanded + ' (automatically expanded from ' + interp.string + ').';
			} else {
				text += '<b>' + interp.string + '</b>';
				tooltip = 'Prefix must be contained within ' + interp.string;
			}
		} else if (interp.attribute == 'prefix' && interp.operator == 'equals') {
			text += ' equal to <b>' + interp.string + '</b>';
			tooltip = "The " + interp.interpretation + " must equal " + interp.string;
		} else {
			text += " matching '<b>" + interp.string + "</b>'";
			tooltip = "The description OR the comment should regexp match '" + interp.string + "'";
		}

		intp_cont.append('<div class="search_interpretation tooltip" id="intp' + key + '" title="' + tooltip + '">');
		$('#intp' + key).html(text);
		$('#intp' + key).tipTip({delay: 100});

	}
	stats.draw_intp_finished = new Date().getTime();

	/*
	 * Prefix list
	 */
	// clean up old stuff
	$('#prefix_list').empty();
	prefix_list = new Object();
	indent_head = new Object();

	if (search_result.prefix_list.length > 0) {

		// insert prefix list
		insertPrefixList(search_result.prefix_list, $("#prefix_list"), search_result.prefix_list[0]);

	} else {

		// No prefixes received
		$('#prefix_list').html('No prefixes found.');

	}

	stats.finished = new Date().getTime();

	// Keep track of search state
	if (stats.last_state != 2) {
		log('Warning: State is ' + stats.last_state + ', should be 2!');
	}
	stats.last_state = 3;

	// Display search statistics
	log('Rendering took ' + (stats.finished - stats.response_received) + ' milliseconds');
	$('#search_stats').html('Query took ' + (stats.response_received - stats.query_sent)/1000 + ' seconds.');

}


/*
 * Receive an updated prefix list
 */
function receivePrefixListUpdate(search_result, link_type) {
	pref_list = search_result.prefix_list

	// Zero result elements. Should not happen as we at least always should
	// get the prefix we select to list, even if it has no children.
	if (pref_list.length == 0) {

		// TODO: Display notice dialog?
		log('Warning: no prefixes returned from list operation.');
		return true;

	// One result element (the prefix we searched for)
	} else if (pref_list.length == 1) {

		// remove expand button
		$("#prefix_indent" + pref_list[0].id).html('&nbsp;');
		prefix_list[pref_list[0].id].has_children = 0;
		return true;

	}

	prefix_list[pref_list[0].id].has_children = 1;
	insertPrefixList(pref_list.slice(1), $("#collapse" + pref_list[0].id), pref_list[0], link_type);

}


/*
 * Translate form search options to depth levels
 */
function optToDepth(opt) {

	switch (opt) {
		case 'none': return 0;
		case 'immediate': return 1;
		case 'all': return -1;
		default: return 0;
	}

}


/*
 * Insert prefixes into the list
 */
function insertPrefixList(pref_list, start_container, prev_prefix) {

	// return if we did not get any prefixes
	if (pref_list.length == 0) {
		return;
	}

	indent_head[pref_list[0].indent] = start_container;

	// go through received prefixes
	for (key in pref_list) {

		prefix = pref_list[key];
		prefix_list[prefix.id] = prefix;

		// a host has no children, otherwise we do not know
		if (prefix.type == 'host') {
			prefix.has_children = 0;
		} else {
			prefix.has_children = -2;
		}

		// if there is no indent container for the current level, set
		// indent head for current indent level to the top level container
		if (!(prefix.indent in indent_head)) {
			indent_head[prefix.indent] = $('#prefix_list');
			log("Adding element to top level group");
		}

		// Has indent level increased?
		if (prefix.indent > prev_prefix.indent) {

			expandGroup(prev_prefix.id);
			prev_prefix.has_children = -1;
		}

		prev_prefix = prefix;

		// Only display prefixes we are supposed to display
		if (prefix.display != true) {
			continue;
		}

		showPrefix(prefix, indent_head[prefix.indent]);

		// add collapse container for current prefix
		if (!hasMaxPreflen(prefix)) {
			indent_head[prefix.indent].append('<div class="prefix_collapse" id="collapse' + prefix.id + '">');
			indent_head[prefix.indent + 1] = $('#collapse' + prefix.id);
		}

	}

}

/*
 * Function which is run when a collapse +/- sign is clicked.
 */
function collapseClick(id) {

	// Determine if we need to fetch data
	if (prefix_list[id].has_children == -2) {

		// Yes, ask server for prefix list
		var data = {
			'schema': schema_id,
			'id': id,
			'include_parents': false,
			'include_children': false,
			'parents_depth': 0,
			'children_depth': 1
		};
		$.getJSON("/xhr/search_prefix", data, receivePrefixListUpdate);

	} else {
		toggleGroup(id);
	}

}


/**********************************************************************
 *
 * Add prefix functions
 *
 *********************************************************************/

/*
 * Show prefix allocation container depending on what allocation
 * method is chosen.
 */
function showAllocContainer(e) {

	// from-prefix
	if (e.currentTarget.id == 'radio-from-prefix') {

		alloc_method = 'from-prefix';

		$("#from-prefix_container").show();
		$("#from-pool_container").hide();
		$("#prefix_data_container").hide();
		$("#prefix_row").hide();
		$("html,body").animate({ scrollTop: $("#from-prefix_container").offset().top - 50}, 700);

	// from-pool
	} else if (e.currentTarget.id == 'radio-from-pool') {

		alloc_method = 'from-pool';

		$("#from-prefix_container").hide();
		$("#from-pool_container").show();
		$("#prefix_data_container").hide();
		$("#prefix_row").hide();
		$('#prefix_length_prefix_container').hide();
		$("html,body").animate({ scrollTop: $("#from-pool_container").offset().top - 50}, 700);

	// else - manual
	} else {

		alloc_method = 'manual';

		$("#from-prefix_container").hide();
		$("#from-pool_container").hide();
		$("#prefix-row").show();
		$("#prefix_data_container").show();
		$('#prefix_length_prefix_container').hide();
		$("html,body").animate({ scrollTop: $("#prefix_data_container").offset().top - 50}, 700);

	}

}



/*
 * Run whenever the prefix monitor checkbox is toggled.
 * Makes sure that the alarm priority select box is shown when
 * it should be.
 */
function prefixMonitorToggled() {

	if ($('input[name="prefix_monitor"]').is(":checked")) {
		$("#alarm_priority_container").show();
	} else {
		$("#alarm_priority_container").hide();
	}

}


/*
 * Is run when the adress family is changed
 */
function changeFamily() {

	// set prefix length in pool length input
	if (alloc_method == 'from-pool') {

		$('input[name="prefix_length_pool"]').val(cur_opts.pool.length_v4);

		if ($('input[name="prefix_family"]:checked').val() == '4') {
			$('input[name="prefix_length_pool"]').val(cur_opts.pool.length_v4);
			$('#def_length_container').html("Pool's default IPv4 prefix-length is " + cur_opts.pool.length_v4 + ".");
		} else {
			$('input[name="prefix_length_pool"]').val(cur_opts.pool.length_v6);
			$('#def_length_container').html("Pool's default IPv6 prefix-length is " + cur_opts.pool.length_v6 + ".");
		}
	}

	// TODO: set prefix length in prefix input

}


/*
 * Run when a pool is selected from the pool list.
 */
function selectPool(e, ui) {

	// Save the pool
	cur_opts.pool = ui.item;

	// display data form
	$("#prefix_data_container").css('display', 'block');

	// set prefix length
	changeFamily();
	$('#length_info_row').css('display', 'block');
	$('#length_edit_row').css('display', 'inline-block');

}


/*
 * Enable from-pool autocompleting search box.
 */
function enableFromPoolSearch(data) {

	var pools = new Array();

	for (p in data) {
		pools.push({
			'value': data[p].name,
			'id': data[p].id,
			'length_v4': data[p].ipv4_default_prefix_length,
			'length_v6': data[p].ipv6_default_prefix_length
			});
	}

	$("#from-pool").autocomplete({
		'source': pools,
		'select': selectPool
	});

}


/*
 * Toggle change of prefix length
 */
function toggleLengthEdit(e) {

	// view input field
	if (e.currentTarget.id == 'edit_length_default_radio') {
		$('#length_row').hide();
	} else {
		$('#length_row').show();
	}

}


/*
 * Perform operation
 */
function prefixFormSubmit(e) {

	e.preventDefault();

	// create prefix data object
	var prefix_data = {
		'schema': schema_id,
		'description': $('input[name="prefix_description"]').val(),
		'comment': $('textarea[name="prefix_comment"]').val(),
		'node': $('input[name="prefix_node"]').val(),
		'type': $('input[name="prefix_type"]:checked').val(),
		'country': $('input[name="prefix_country"]').val(),
		'span_order': $('input[name="prefix_span_order"]').val(),
		'alarm_priority': $('input[name="prefix_alarm_priority"]:checked').val(),
<<<<<<< HEAD
=======
        'monitor': $('input[name="prefix_monitor"]').val(),
>>>>>>> eb7fcb64
	};

	// Add pool to prefix data if it is available
	if (typeof pool_id != "undefined") {
		prefix_data.pool = pool_id;
	}

	// different data due to different allocation methods
	if (alloc_method == 'from-pool') {

		prefix_data.from_pool = cur_opts.pool.id;
		prefix_data.prefix_length = $('input[name="prefix_length_pool"]').val();
		prefix_data.family = $('input[name="prefix_family"]:checked').val();

	} else if (alloc_method == 'from-prefix') {

		prefix_data.from_prefix = cur_opts.from_prefix;
		prefix_data.prefix_length = $('input[name="prefix_length_prefix"]').val();

	} else {

		prefix_data.prefix = $('input[name="prefix_prefix"]').val();

	}

	$.getJSON('/xhr/add_prefix', prefix_data, prefixAdded);

}


/*
 * Is run when a prefix is selected in the list.
 */
function selectPrefix(prefix_id) {

	// set prefix's pool attribute in Nap
	$('#prefix_data_container').show();
	$('#prefix_length_prefix_container').show();
	if ('from_prefix' in cur_opts) {
		cur_str = $('#alloc_from_prefix').html();
		$('#alloc_from_prefix').html(cur_str + ', ' + prefix_list[prefix_id].prefix);
		cur_opts.from_prefix.push(prefix_list[prefix_id].prefix);
	} else {
		$('#alloc_from_prefix').html(prefix_list[prefix_id].prefix);
		cur_opts.from_prefix = new Array(prefix_list[prefix_id].prefix);
	}

	$("html,body").animate({ scrollTop: $("#prefix_length_prefix_container").offset().top - 50}, 700);
	$("#prefix_length_prefix_bg").animate({ backgroundColor: "#ffffff" }, 1).delay(200).animate({ backgroundColor: "#dddd33" }, 300).delay(200).animate({ backgroundColor: "#ffffee" }, 1000);

}





/**********************************************************************
*
* Misc convenience functions
*
**********************************************************************/

/*
 * Returns true if prefix has max prefix length.
 */
function hasMaxPreflen(prefix) {

	if ((prefix.family == 4 && parseInt(prefix.prefix.split('/')[1]) == 32) ||
		(prefix.family == 6 && parseInt(prefix.prefix.split('/')[1]) == 128)) {
		return true;
	} else {
		return false;
	}

}

/*
 * Add loading indicator
 */
function showLoadingIndicator(p_container) {

	p_container.append('<div class="loading">&nbsp;</div>');
	$(".loading").fadeIn();

}

/*
 * Hide loading indicator
 */
function hideLoadingIndicator() {

	$(".loading").fadeOut().remove();

}<|MERGE_RESOLUTION|>--- conflicted
+++ resolved
@@ -738,10 +738,7 @@
 		'country': $('input[name="prefix_country"]').val(),
 		'span_order': $('input[name="prefix_span_order"]').val(),
 		'alarm_priority': $('input[name="prefix_alarm_priority"]:checked').val(),
-<<<<<<< HEAD
-=======
         'monitor': $('input[name="prefix_monitor"]').val(),
->>>>>>> eb7fcb64
 	};
 
 	// Add pool to prefix data if it is available
